use std::path::PathBuf;

use anyhow::Context;

use crate::{manifest::Manifest, utils};

#[derive(Debug)]
/// This struct holds contextual information about the environment in which
/// midenup/miden will operate under. This meant to be a *read-only* data
/// structure.
pub struct Config {
    /// The path to the current working directory in which midenup/miden was
    /// called from.
    pub working_directory: PathBuf,
    /// The path to the midenup's home directory, which holds all the installed
    /// toolchains with their respective libraries and executables.
    ///
    /// By default, it will point to $XDG_DATA_HOME/midenup; although a custom
    /// path can be specified via the MIDENUP_HOME environment variable, like
    /// so:
    ///
    /// MIDENUP_HOME=/path/to/custom/home midenup
    pub midenup_home: PathBuf,
    /// This represents the upstream manifest, which contains the state of all
    /// the available toolchains with their respective components.
    ///
    /// It is usually going to be obtained from cURLing the URI present in
    /// [crate::manifest::Manifest::PUBLISHED_MANIFEST_URI], although it could
    /// also be obtained from a different source (be it a local file or a
    /// different URL) for debugging purposes. The source can be specified via
    /// the MIDENUP_MANIFEST_URI environment variable. For example:
    ///
    /// MIDENUP_MANIFEST_URI=file://your-custom-manifest.json midenup
    ///
    /// For more information about the Manifest's fields and format, see
    /// [Manifest].
    pub manifest: Manifest,
}

impl Config {
    pub fn init(midenup_home: PathBuf, manifest_uri: impl AsRef<str>) -> anyhow::Result<Config> {
        let manifest = Manifest::load_from(manifest_uri)?;
        let working_directory =
            std::env::current_dir().context("Could not obtain present working directory")?;

        let config = Config {
            midenup_home,
            manifest,
            working_directory,
        };

        Ok(config)
    }
<<<<<<< HEAD
}

/// This functions bootstrap the `midenup` environment (create directories,
/// default config, etc.), if not already done.
/// A message is displayed when the directory is initialized.
/// NOTE: If at least one element (be it a file, directory, etc) is missing,
/// then it is considered as "uninitialized".
pub fn ensure_midenup_home_exists(config: &Config) -> anyhow::Result<()> {
    // Create the data directory layout.
    //
    // The following is a sketch of the directory tree and contents
    //
    // $MIDENUP_HOME
    // |- bin/
    // | |- miden --> $CARGO_INSTALL_DIR/midenup
    // |- toolchains
    // | |- stable/ --> <channel>/
    // | |- <channel>/
    // | | |- bin/
    // | | |- lib/
    // | | | |- std.masp
    // |- config.toml
    // |- manifest.json
    let mut already_exists = true;

    let midenhome_dir = &config.midenup_home;
    if !midenhome_dir.exists() {
        std::fs::create_dir_all(midenhome_dir).with_context(|| {
            format!("failed to initialize MIDENUP_HOME directory: '{}'", midenhome_dir.display())
        })?;
        already_exists = false;
    }
    let local_manifest_file = config.midenup_home.join("manifest").with_extension("json");
    if !local_manifest_file.exists() {
        std::fs::File::create(&local_manifest_file).with_context(|| {
            format!(
                "failed to create local manifest.json file in: '{}'",
                local_manifest_file.display()
            )
        })?;
        already_exists = false;
    }

    let bin_dir = config.midenup_home.join("bin");
    if !bin_dir.exists() {
        std::fs::create_dir_all(&bin_dir).with_context(|| {
            format!("failed to initialize MIDENUP_HOME subdirectory: '{}'", bin_dir.display())
        })?;
        already_exists = false;
    }

    // Write the symlink for `miden` to $MIDENUP_HOME/bin
    let current_exe =
        std::env::current_exe().expect("unable to get location of current executable");
    let miden_exe = bin_dir.join("miden");
    if !miden_exe.exists() {
        utils::symlink(&miden_exe, &current_exe)?;
        already_exists = false;
    }

    let toolchains_dir = config.midenup_home.join("toolchains");
    if !toolchains_dir.exists() {
        std::fs::create_dir_all(&toolchains_dir).with_context(|| {
            format!(
                "failed to initialize MIDENUP_HOME subdirectory: '{}'",
                toolchains_dir.display()
            )
        })?;
        already_exists = false;
    }

    if !already_exists {
        std::println!(
            "midenup was successfully initialized in:
{}",
            config.midenup_home.as_path().display()
        );
    }

    Ok(())
=======
>>>>>>> 558793f6
}<|MERGE_RESOLUTION|>--- conflicted
+++ resolved
@@ -2,7 +2,7 @@
 
 use anyhow::Context;
 
-use crate::{manifest::Manifest, utils};
+use crate::manifest::Manifest;
 
 #[derive(Debug)]
 /// This struct holds contextual information about the environment in which
@@ -51,87 +51,4 @@
 
         Ok(config)
     }
-<<<<<<< HEAD
-}
-
-/// This functions bootstrap the `midenup` environment (create directories,
-/// default config, etc.), if not already done.
-/// A message is displayed when the directory is initialized.
-/// NOTE: If at least one element (be it a file, directory, etc) is missing,
-/// then it is considered as "uninitialized".
-pub fn ensure_midenup_home_exists(config: &Config) -> anyhow::Result<()> {
-    // Create the data directory layout.
-    //
-    // The following is a sketch of the directory tree and contents
-    //
-    // $MIDENUP_HOME
-    // |- bin/
-    // | |- miden --> $CARGO_INSTALL_DIR/midenup
-    // |- toolchains
-    // | |- stable/ --> <channel>/
-    // | |- <channel>/
-    // | | |- bin/
-    // | | |- lib/
-    // | | | |- std.masp
-    // |- config.toml
-    // |- manifest.json
-    let mut already_exists = true;
-
-    let midenhome_dir = &config.midenup_home;
-    if !midenhome_dir.exists() {
-        std::fs::create_dir_all(midenhome_dir).with_context(|| {
-            format!("failed to initialize MIDENUP_HOME directory: '{}'", midenhome_dir.display())
-        })?;
-        already_exists = false;
-    }
-    let local_manifest_file = config.midenup_home.join("manifest").with_extension("json");
-    if !local_manifest_file.exists() {
-        std::fs::File::create(&local_manifest_file).with_context(|| {
-            format!(
-                "failed to create local manifest.json file in: '{}'",
-                local_manifest_file.display()
-            )
-        })?;
-        already_exists = false;
-    }
-
-    let bin_dir = config.midenup_home.join("bin");
-    if !bin_dir.exists() {
-        std::fs::create_dir_all(&bin_dir).with_context(|| {
-            format!("failed to initialize MIDENUP_HOME subdirectory: '{}'", bin_dir.display())
-        })?;
-        already_exists = false;
-    }
-
-    // Write the symlink for `miden` to $MIDENUP_HOME/bin
-    let current_exe =
-        std::env::current_exe().expect("unable to get location of current executable");
-    let miden_exe = bin_dir.join("miden");
-    if !miden_exe.exists() {
-        utils::symlink(&miden_exe, &current_exe)?;
-        already_exists = false;
-    }
-
-    let toolchains_dir = config.midenup_home.join("toolchains");
-    if !toolchains_dir.exists() {
-        std::fs::create_dir_all(&toolchains_dir).with_context(|| {
-            format!(
-                "failed to initialize MIDENUP_HOME subdirectory: '{}'",
-                toolchains_dir.display()
-            )
-        })?;
-        already_exists = false;
-    }
-
-    if !already_exists {
-        std::println!(
-            "midenup was successfully initialized in:
-{}",
-            config.midenup_home.as_path().display()
-        );
-    }
-
-    Ok(())
-=======
->>>>>>> 558793f6
 }