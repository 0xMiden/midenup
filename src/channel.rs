use std::{
    borrow::Cow,
    collections::{HashMap, HashSet},
    fmt::{self, Display},
    hash::{Hash, Hasher},
    path::PathBuf,
};

<<<<<<< HEAD
use anyhow::{Context, bail};
=======
use anyhow::Context;
use colored::Colorize;
>>>>>>> 0ef58f26
use serde::{Deserialize, Serialize};

use crate::{
    Config,
    toolchain::{Toolchain, ToolchainJustification},
    utils,
    version::{Authority, GitTarget},
};

/// Tags used to identify special qualities of a specific channel.
#[derive(Serialize, Deserialize, Debug, Clone)]
#[serde(rename_all = "snake_case")]
pub enum Tags {
    /// The channel is partially installed, i.e. only a subset of components
    /// have been installed.
    Partial,
}

/// Represents a specific release channel for a toolchain.
///
/// Different channels have different stability guarantees. See the specific details for the
/// channel you are interested in to learn more.
#[derive(Serialize, Deserialize, Debug, Clone)]
pub struct Channel {
    /// Channels are identified by their name. The name corresponds to the
    /// channel's version.  The version can contain suffixes such as "-custom",
    /// "-beta".
    pub name: semver::Version,

    /// This is used to tag special channels. Most notably, the current "stable"
    /// channel is marked with the [ChannelAlias::Stable] alias.
    #[serde(skip_serializing_if = "Option::is_none")]
    pub alias: Option<ChannelAlias>,

    /// Set of tags used to denote a special characteristic about the channel.
    /// Mainly used for locally installed channels.
    #[serde(default)]
    #[serde(skip_serializing_if = "Vec::is_empty")]
    pub tags: Vec<Tags>,

    /// The set of toolchain components available in this channel
    pub components: Vec<Component>,
}

enum InstallationMotive {
    ExplicitelySelected,
    Dependency { comp_name: String },
}
impl Display for InstallationMotive {
    fn fmt(&self, f: &mut fmt::Formatter<'_>) -> fmt::Result {
        match self {
            InstallationMotive::Dependency { comp_name } => {
                write!(f, "is a depency of component {comp_name}")
            },
            InstallationMotive::ExplicitelySelected => {
                write!(f, "was explictely selected for installation")
            },
        }
    }
}
impl Channel {
    pub fn new(
        name: semver::Version,
        alias: Option<ChannelAlias>,
        components: Vec<Component>,
        tags: Vec<Tags>,
    ) -> Self {
        Self { name, alias, components, tags }
    }

    pub fn get_component(&self, name: impl AsRef<str>) -> Option<&Component> {
        let name = name.as_ref();
        self.components.iter().find(|c| c.name == name)
    }

    pub fn get_component_mut(&mut self, name: impl AsRef<str>) -> Option<&mut Component> {
        let name = name.as_ref();
        self.components.iter_mut().find(|c| c.name == name)
    }
    /// Is this channel a stable release? Does not imply that it has the
    /// `stable` alias.  To find out the latest stable [Channel], use:
    /// [Manifest::get_latest_stable].
    pub fn is_stable(&self) -> bool {
        self.alias.as_ref().is_none_or(|alias| matches!(alias, ChannelAlias::Stable))
    }

    pub fn is_nightly(&self) -> bool {
        self.alias
            .as_ref()
            .is_some_and(|alias| matches!(alias, ChannelAlias::Nightly(_)))
    }

    /// Determines if the current toolchain was installed "partially", i.e.,
    /// containing only a subset of all the available components. This can be the
    /// case with `miden-toolchain.toml`.
    pub fn is_partially_installed(&self) -> bool {
        self.tags.iter().any(|tag| matches!(tag, Tags::Partial))
    }

    pub fn is_latest_nightly(&self) -> bool {
        self.alias
            .as_ref()
            .is_some_and(|alias| matches!(alias, ChannelAlias::Nightly(None)))
    }

    /// This functions compares the Channel &self, with a newer channel [newer]
    /// and returns the list of [Components] that need to be updated.
    /// NOTE: A component can be marked for update in the following scenarios:
    /// - The component got removed from the newer channel entirely and thus needs to be removed
    ///   from the system.
    /// - A new component is present in the upstream manifest and thus needs to be installed.
    /// - A newer version of a present component is released and thus an upgrade is due.
    /// - An *older* version of a component is released and thus a downgrade is due.
    /// - A components [Authority] got changed and thus needs to be removed and re-installed with
    ///   the new [Authority]
    pub fn components_to_update(&self, newer: &Self) -> Vec<Component> {
        let new_channel: HashSet<&Component> = HashSet::from_iter(newer.components.iter());
        let current = HashSet::from_iter(self.components.iter());

        // This is the subset of new components present in the channel since
        // last sync.
        // NOTE: Equality between components is done via their name, see
        // [Component::eq].
        let new_components = new_channel.difference(&current)
            // If the channel was partially installed, then we are not
            // interested in installing missing components, since the user
            // explicitly on ly selected a subset.
            .filter(|_| !self.is_partially_installed());

        // This is the subset of old components that need to be removed.
        let old_components = current.difference(&new_channel);

        // These are the elements that are present in boths sets. We are only
        // interested in those which need updating.
        let components_to_update = current.intersection(&new_channel).filter(|current_component| {
            let new_component = new_channel.get(*current_component);
            if let Some(new_component) = new_component {
                // We only want to update components that share the same name but
                // differ in some other field.
                !current_component.is_up_to_date(new_component)
            } else {
                // This should't be possible, but if somehow the component is
                // missing, then we trigger an update for said component
                // regardless.
                true
            }
        });

        let components = new_components
            .chain(old_components)
            .chain(components_to_update)
            .map(|c| (*c).clone());

        Vec::from_iter(components)
    }

    pub fn get_channel_dir(&self, config: &Config) -> PathBuf {
        let installed_toolchains_dir = config.midenup_home.join("toolchains");
        installed_toolchains_dir.join(format!("{}", self.name))
    }

    /// Get all the aliases that the Channel is aware of
    pub fn get_aliases(&self) -> HashMap<Alias, CLICommand> {
        self.components.iter().fold(HashMap::new(), |mut acc, component| {
            acc.extend(component.aliases.clone());
            acc
        })
    }

    /// Creates a "partial channel" from the original channel, given a toolchain
    /// "Partial" in this context refers to the fact that the channel will not
    /// install all the available components, but rather a subset.
    pub fn create_subset(
        &self,
        current_toolchain: &Toolchain,
        toolchain_justification: &ToolchainJustification,
    ) -> Option<Channel> {
        if current_toolchain.components.is_empty() {
            return None;
        }
        let mut components_to_install: Vec<Component> = Vec::new();

        let mut components_not_found: HashMap<String, Vec<InstallationMotive>> = HashMap::new();

        for component_name in current_toolchain.components.iter() {
            let Some(component) = self.get_component(component_name) else {
                // NOTE: In order to provide more helpful error messages, we
                // collect all the missing components and return a single error
                // message at the end.
                components_not_found
                    .entry(component_name.to_string())
                    .or_default()
                    .push(InstallationMotive::ExplicitelySelected);

                continue;
            };
            components_to_install.push(component.clone());

            for depenency_name in &component.requires {
                let Some(dependency) = self.get_component(depenency_name) else {
                    components_not_found.entry(depenency_name.to_string()).or_default().push(
                        InstallationMotive::Dependency { comp_name: component_name.to_string() },
                    );
                    continue;
                };

                components_to_install.push(dependency.clone());
            }
        }
        if !components_not_found.is_empty() {
            println!(
                "{}: Some elements present in the current Toolchain are not present in the upstream channel: {}",
                "WARNING".yellow().bold(),
                self.name
            );
            println!();

            for (missing_component_name, motive) in components_not_found {
                let motives = motive
                    .iter()
                    .map(|motive| motive.to_string())
                    .collect::<Vec<String>>()
                    .join(" and ");

                println!(
                    "- {missing_component_name}, which {motives}, is missing in upstream channel"
                );
            }

            println!();
            println!("These components will be ignored for the current install.");
            println!();
            // TODO: Add messages for the other justifications
            #[allow(clippy::single_match)]
            match toolchain_justification {
                ToolchainJustification::MidenToolchainFile { path } => println!(
                    "Check the `miden_toolchain.toml` file in {} to see if any \
                         component is misspelled or got removed from upstream",
                    path.display()
                ),
                _ => (),
            }
        }

        let partial_channel = Channel {
            name: self.name.clone(),
            alias: self.alias.clone(),
            tags: vec![Tags::Partial],
            components: components_to_install,
        };

        Some(partial_channel)
    }
}

impl Eq for Component {}
/// NOTE: Two component are "partially equal" if their names are the
/// same. This does not mean that they're equal, since they could differ
/// in fields like versions.
/// This is implmented manually, in order to make use of HashSets with
/// components.
impl PartialEq for Component {
    fn eq(&self, other: &Self) -> bool {
        self.name == other.name
    }
}
impl Hash for Component {
    fn hash<H>(&self, state: &mut H)
    where
        H: Hasher,
    {
        self.name.hash(state)
    }
}

impl PartialEq for Channel {
    fn eq(&self, other: &Self) -> bool {
        // NOTE: To channels are equal regardless of their aliases
        let equal_name = self.name == other.name;
        if !equal_name {
            return false;
        }

        let my_components: std::collections::HashSet<Component> =
            self.components.clone().into_iter().collect();

        let other_components: std::collections::HashSet<Component> =
            self.components.clone().into_iter().collect();

        let equal_components = other_components == my_components;

        if !equal_components {
            return false;
        }

        true
    }
}

impl Display for Channel {
    fn fmt(&self, f: &mut fmt::Formatter<'_>) -> fmt::Result {
        match &self.alias {
            Some(ChannelAlias::Stable) => write!(f, "Channel stable ({})", self.name),
            Some(ChannelAlias::Tag(tag)) => write!(f, "Channel {}-{}", self.name, tag.as_ref()),
            Some(ChannelAlias::Nightly(tag)) => {
                let nightly_suffix =
                    tag.as_ref().map(|suffix| format!("-{}", suffix)).unwrap_or(String::from(""));
                write!(f, "Nightly channel {}{}", self.name, nightly_suffix)
            },
            None => write!(f, "Channel {}", self.name),
        }
    }
}

/// A special alias/tag that a channel can posses. For more information see
/// [Channel::alias].
#[derive(Serialize, Debug, PartialEq, Eq, Clone)]
#[serde(rename_all = "snake_case")]
pub enum ChannelAlias {
    /// Represents `stable`. Only one [Channel] can be marked as `stable` at a
    /// time.
    Stable,
    /// Represents either `nightly` or `nightly-$SUFFIX`
    Nightly(Option<Cow<'static, str>>),
    /// An ad-hoc named alias for a channel. This can be used to tag custom
    /// channels with names such as `0.15.0-stable`.
    #[serde(untagged)]
    Tag(Cow<'static, str>),
}

impl<'de> serde::de::Deserialize<'de> for ChannelAlias {
    fn deserialize<D>(deserializer: D) -> Result<Self, D::Error>
    where
        D: serde::Deserializer<'de>,
    {
        use serde::de::Unexpected;
        use serde_untagged::UntaggedEnumVisitor;

        UntaggedEnumVisitor::new()
            .string(|s| {
                s.parse::<ChannelAlias>().map_err(|err| {
                    serde::de::Error::invalid_value(Unexpected::Str(s), &err.to_string().as_str())
                })
            })
            .deserialize(deserializer)
    }
}

impl core::str::FromStr for ChannelAlias {
    type Err = anyhow::Error;

    fn from_str(s: &str) -> Result<Self, Self::Err> {
        match s {
            "stable" => Ok(Self::Stable),
            "nightly" => Ok(Self::Nightly(None)),
            tag => match tag.strip_prefix("nightly-") {
                Some(suffix) => Ok(Self::Nightly(Some(Cow::Owned(suffix.to_string())))),
                None => Ok(Self::Tag(Cow::Owned(tag.to_string()))),
            },
        }
    }
}

/// Represents the file that the [[Component]] will install in the system.
#[derive(Serialize, Deserialize, Debug, Clone, PartialEq, Eq)]
#[serde(rename_all = "snake_case")]
pub enum InstalledFile {
    /// The component installs an executable.
    #[serde(untagged)]
    Executable {
        #[serde(rename = "installed_executable")]
        binary_name: String,
    },
    /// The component installs a MaspLibrary.
    #[serde(untagged)]
    Library {
        #[serde(rename = "installed_library")]
        library_name: String,
        /// This is the name of the struct which exposes the
        /// `Library::write_to_file()` function, that is used to generate the
        /// associated `.masp` file.
        library_struct: String,
    },
}

impl InstalledFile {
    pub fn get_library_struct(&self) -> Option<&str> {
        match &self {
            InstalledFile::Executable { .. } => None,
            InstalledFile::Library { library_struct, .. } => Some(library_struct),
        }
    }
}

impl Display for InstalledFile {
    fn fmt(&self, f: &mut fmt::Formatter<'_>) -> fmt::Result {
        match &self {
            InstalledFile::Executable { binary_name: executable_name } => {
                f.write_str(executable_name)
            },
            InstalledFile::Library { library_name, .. } => f.write_str(library_name),
        }
    }
}

#[derive(Serialize, Deserialize, Debug, Clone)]
#[serde(rename_all = "snake_case")]
/// Represents each possible "word" variant that is passed to the Command
/// line. These are used to resolve an [[Alias]] to its associated command.
/// NOTE: In the manifest
pub enum CliCommand {
    /// Resolve the command to a [[Component]]'s corresponding executable.
    Executable,
    /// Resolve the command to a [[Toolchain]]'s library path (<toolchain>/lib)
    #[serde(rename = "lib_path")]
    LibPath,
    /// Resolve the command to a [[Toolchain]]'s var directory (<toolchain>/var).
    /// Optionally, it can contain a file name, which represents a file in
    /// <toolchain>/var/<file>.
    // NOTE: Potentially in the future, we might want this to be an Optional field
    #[serde(rename = "var_path")]
    VarPath,
    /// An argument that is passed verbatim, as is.
    #[serde(untagged)]
    Verbatim(String),
}

impl fmt::Display for CliCommand {
    fn fmt(&self, f: &mut fmt::Formatter<'_>) -> fmt::Result {
        match &self {
            CliCommand::Executable => write!(f, "executable"),
            CliCommand::LibPath => write!(f, "lib_path"),
            CliCommand::VarPath => write!(f, "var_path"),
            CliCommand::Verbatim(word) => write!(f, "verbatim: {word}"),
        }
    }
}

pub fn resolve_command(
    commands: &[CliCommand],
    channel: &Channel,
    component: &Component,

    config: &Config,
) -> anyhow::Result<Vec<String>> {
    let mut resolution = Vec::with_capacity(commands.len());
    let mut commands = commands.iter();

    while let Some(command) = commands.next() {
        match command {
            CliCommand::Executable => {
                let name = &component.name;
                let component = channel.get_component(name).with_context(|| {
                    format!(
                        "Component named {} is not present in toolchain version {}",
                        name, channel.name
                    )
                })?;

                resolution.push(component.get_cli_display());
            },
            CliCommand::LibPath => {
                let channel_dir = channel.get_channel_dir(config);

                let toolchain_path = channel_dir.join("lib");

                resolution.push(toolchain_path.to_string_lossy().to_string())
            },
            // The VarPath must be followed by a file name.
            CliCommand::VarPath => {
                let channel_dir = channel.get_channel_dir(config);

                let toolchain_path = channel_dir.join("var");

                let next_command =
                    commands.next().context("var_path needs to be followed by a path name")?;

                let CliCommand::Verbatim(directory_name) = next_command else {
                    bail!(format!("After var_path a file is required. Got: {}", next_command))
                };

                let full_path = toolchain_path.join(directory_name);

                resolution.push(full_path.to_string_lossy().to_string())
            },
            CliCommand::Verbatim(name) => resolution.push(name.to_string()),
        }
    }

    Ok(resolution)
}

pub type Alias = String;
/// List of the commands that need to be run when [[Alias]] is called.
pub type CLICommand = Vec<CliCommand>;
/// An installable component of a toolchain
#[derive(Serialize, Deserialize, Debug, Clone)]
pub struct Component {
    /// The canonical name of this toolchain component.
    pub name: Cow<'static, str>,
    /// The versioning authority for this component.
    #[serde(flatten)]
    pub version: Authority,
    /// Optional features to enable, if applicable, when installing this
    /// component.
    #[serde(default)]
    #[serde(skip_serializing_if = "Vec::is_empty")]
    pub features: Vec<String>,
    /// Other components that are required if this component is installed.
    #[serde(default)]
    #[serde(skip_serializing_if = "Vec::is_empty")]
    pub requires: Vec<String>,
    /// Commands used to call the [[Component]]'s associated executable.
    /// IMPORTANT: This requires the [[Component::installed_file]] field to be
    /// an [[InstalledFile::Executable]] either explicitly or implicitly.
    #[serde(default)]
    #[serde(skip_serializing_if = "Vec::is_empty")]
    call_format: Vec<CliCommand>,
    /// If not None, then this component requires a specific toolchain to
    /// compile.
    #[serde(default)]
    #[serde(skip_serializing_if = "Option::is_none")]
    pub rustup_channel: Option<String>,
    /// This field is used for crates that install files whose name is different
    /// than that of the crate. For instance: miden-vm's executable is stored as
    /// 'miden'.
    /// This field indicates which type of file the component will install.
    /// IMPORTANT: If this field is missing from the manifest, then it means
    /// that the component will install an executable that is named just like
    /// the crate. To access this value, use [[Component::get_installed_file]].
    #[serde(default)]
    #[serde(skip_serializing_if = "Option::is_none")]
    #[serde(flatten)]
    installed_file: Option<InstalledFile>,
    /// This HashMap associates each alias to the corresponding command that
    /// needs to be executed.
    /// NOTE: The list of commands that is resolved can have an "arbitrary"
    /// ordering: the executable associated with this command is not forced to
    /// come in first.
    ///
    /// Here's an example aliases entry in a manifest.json:
    ///
    /// ```json
    /// {
    ///   "name": "component-name",
    ///   "package": "component-package",
    ///   "version": "X.Y.Z",
    ///   "installed_executable": "miden-component",
    ///   "aliases": {
    ///       "alias1": [{"resolve": "component-name"}, {"verbatim": "argument"}],
    ///       "alias2": [{"verbatim": "cargo"}, {"resolve": "component-name"}, {"verbatim": "build"}]
    ///     }
    /// },
    /// ```
    #[serde(default)]
    #[serde(skip_serializing_if = "HashMap::is_empty")]
    pub aliases: HashMap<Alias, CLICommand>,
<<<<<<< HEAD
=======
    /// If the component requires initialization, this field holds the
    /// initialization subcommand(s).
    #[serde(default)]
    #[serde(skip_serializing_if = "Vec::is_empty")]
    pub initialization: Vec<String>,
    /// The file used by midenup's 'miden' to call the components executable.
    /// If None, then the component's file will be saved as 'miden <name>'.
    /// This distinction exists mainly for components like cargo-miden, which
    /// differ in how they are called.
    #[serde(default)]
    #[serde(skip_serializing_if = "Option::is_none")]
    symlink_name: Option<String>,
>>>>>>> 0ef58f26
}

impl Component {
    pub fn new(name: impl Into<Cow<'static, str>>, version: Authority) -> Self {
        Self {
            name: name.into(),
            version,
            features: vec![],
            requires: vec![],
            call_format: vec![],
            rustup_channel: None,
            installed_file: None,
            aliases: HashMap::new(),
            symlink_name: None,
        }
    }

    /// NOTE: This method is used to check if the current Component is up to
    /// date with its upstream equivalent. This is used to check if they
    /// different in fields BESIDES the name. The [Component::eq] implementation
    /// only tests name equality and is only used to check for components that
    /// got added/removed.
    pub fn is_up_to_date(&self, upstream: &Self) -> bool {
        match (&self.version, &upstream.version) {
            // NOTE: Components that are installed via git BRANCHES are a special
            // case because we need to check if new commits have been pushed since
            // the component was installed.  When these components are installed,
            // the lastest available commit hash is saved with them in the local
            // manifest. We use this to check if an update is in order.
            // Do note that the upstream manifest is not needed for these.
            (
                Authority::Git {
                    repository_url: repository_url_a,
                    target:
                        GitTarget::Branch {
                            name: name_a,
                            latest_revision: local_revision,
                        },
                    ..
                },
                Authority::Git {
                    repository_url: repository_url_b,
                    target: GitTarget::Branch { name: name_b, .. },
                    ..
                },
            ) => {
                if name_a != name_b {
                    return false;
                }
                if repository_url_a != repository_url_b {
                    return false;
                }

                // If, for whatever reason, we fail to find the latest hash,
                // we simply leave it empty. That does mean that an update
                // will be triggered even if the component does not need it.
                let latest_upstream_revision =
                    utils::git::find_latest_hash(repository_url_b.as_str(), name_b).ok();

                match (local_revision, latest_upstream_revision) {
                    (Some(local_revision), Some(upstream_revision)) => {
                        if *local_revision != upstream_revision {
                            return false;
                        }
                    },
                    // If either is missing, trigger an update regardless.
                    _ => {
                        return false;
                    },
                };

                return true;
            },
            (
                Authority::Path {
                    path: path_a,
                    crate_name: crate_name_a,
                    last_modification: last_modification_a,
                },
                Authority::Path {
                    path: path_b,
                    crate_name: crate_name_b,
                    last_modification: last_modification_b,
                },
            ) => {
                if path_a != path_b {
                    return false;
                }
                if crate_name_a != crate_name_b {
                    return false;
                }

                let local_latest = last_modification_a;

                let latest_registered_modification =
                    utils::fs::latest_modification(path_b).ok().map(|modification| {
                        // std::dbg!(&modification.1);
                        modification.0
                    });

                // last_modification_b should almost always be None, since the
                // latest modification time is checked on demand. However, if
                // for whatever reason, the manifest contains a latest
                // modification time, we honor it.
                let new_latest = last_modification_b.or(latest_registered_modification);

                match (local_latest, new_latest) {
                    (Some(local_latest), Some(new_latest)) => {
                        return new_latest <= *local_latest;
                    },
                    // If anything failed, we simply mark the component as
                    // needing an update.
                    // The idea being that components installed from a path are
                    // skipped during updates by default and are only updated if
                    // the user explicitly passes the necessary flags.
                    _ => return false,
                }
            },
            (version_a, version_b) => {
                if version_a != version_b {
                    return false;
                }
            },
        };

        if self.features != upstream.features {
            return false;
        }

        if self.requires != upstream.requires {
            return false;
        }

        if self.rustup_channel != upstream.rustup_channel {
            return false;
        }

        if self.installed_file != upstream.installed_file {
            return false;
        }

        true
    }

    /// Returns the name of the executable corresponding to this component.
    /// If the component does not specify the installed file name, that means
    /// that it installs and executable named exactly like the crate.
    pub fn get_installed_file(&self) -> InstalledFile {
        if let Some(installed_file) = &self.installed_file {
            installed_file.clone()
        } else {
            InstalledFile::Executable { binary_name: self.name.to_string() }
        }
    }

    /// Returns the String representation under which midenup calls a component.
    pub fn get_cli_display(&self) -> String {
        format!("miden {}", self.name)
    }

    /// Returns the name of symlink associated with a component.
    pub fn get_symlink_name(&self) -> String {
        if let Some(symlink_name) = &self.symlink_name {
            symlink_name.clone()
        } else {
            format!("miden {}", self.name)
        }
    }

    /// Returns the String representation under which midenup calls a component.
    pub fn get_call_format(&self) -> Vec<CliCommand> {
        if self.call_format.is_empty() {
            vec![CliCommand::Executable]
        } else {
            self.call_format.clone()
        }
    }
}

/// User-facing channel reference. The main difference with this and [Channel]
/// is the definition of "stable". The definition of "stable" 'under the hood'
/// is the lastest available non-nightly channel. If the user passes
/// [UserChannel::Stable] as the target channel, we then handle the mapping from
/// it to the underlying [Channel] representation.
#[derive(Serialize, Debug, Clone)]
#[serde(rename_all = "snake_case")]
pub enum UserChannel {
    Stable,
    Nightly,
    #[serde(untagged)]
    Version(semver::Version),
    #[serde(untagged)]
    Other(Cow<'static, str>),
}

impl Display for UserChannel {
    fn fmt(&self, f: &mut fmt::Formatter<'_>) -> fmt::Result {
        match self {
            Self::Version(version) => write!(f, "{version}"),
            Self::Stable => f.write_str("stable"),
            Self::Nightly => f.write_str("nightly"),
            Self::Other(custom_name) => write!(f, "{custom_name}"),
        }
    }
}

impl<'de> serde::de::Deserialize<'de> for UserChannel {
    fn deserialize<D>(deserializer: D) -> Result<Self, D::Error>
    where
        D: serde::Deserializer<'de>,
    {
        use serde::de::Unexpected;
        use serde_untagged::UntaggedEnumVisitor;

        UntaggedEnumVisitor::new()
            .string(|s| {
                s.parse::<UserChannel>().map_err(|err| {
                    serde::de::Error::invalid_value(Unexpected::Str(s), &err.to_string().as_str())
                })
            })
            .deserialize(deserializer)
    }
}

impl core::str::FromStr for UserChannel {
    type Err = anyhow::Error;

    fn from_str(s: &str) -> Result<Self, Self::Err> {
        use anyhow::anyhow;

        match s {
            "stable" => Ok(Self::Stable),
            "nightly" => Ok(Self::Nightly),
            version => semver::Version::parse(version)
                .map(Self::Version)
                .map_err(|err| anyhow!("invalid channel version: {err}")),
        }
    }
}

#[cfg(test)]
mod tests {
    use std::collections::HashMap;

    use crate::{
        channel::{Channel, Component},
        version::{Authority, GitTarget},
    };

    #[test]
    /// This tests checks that the [Channel::components_to_update] functions behaves as intended.
    /// Here the following updates need to be performed:
    /// - vm requires update 0.12.0 -> 0.15.0
    /// - std requires downgrade from 0.15.0 -> 0.12.0
    /// - a so called "removed-component" needs to be deleted
    /// - a so called "new-component" needs to be added
    fn check_components_to_update() {
        let old_components = [
            Component {
                name: std::borrow::Cow::Borrowed("vm"),
                version: Authority::Cargo {
                    package: Some(String::from("miden-vm")),
                    version: semver::Version::new(0, 12, 0),
                },
                features: vec![String::from("executable"), String::from("concurrent")],
                requires: Vec::new(),
                call_format: Vec::new(),
                rustup_channel: None,
                installed_file: None,
                aliases: HashMap::new(),
                symlink_name: None,
            },
            Component {
                name: std::borrow::Cow::Borrowed("std"),
                version: Authority::Cargo {
                    package: Some(String::from("miden-stdlib")),
                    version: semver::Version::new(0, 15, 0),
                },
                features: Vec::new(),
                requires: Vec::new(),
                rustup_channel: None,
                call_format: Vec::new(),
                installed_file: None,
                aliases: HashMap::new(),
                symlink_name: None,
            },
            Component {
                name: std::borrow::Cow::Borrowed("removed-component"),
                version: Authority::Cargo {
                    package: Some(String::from("deleted-repo")),
                    version: semver::Version::new(0, 82, 77),
                },
                features: Vec::new(),
                requires: Vec::new(),
                rustup_channel: None,
                call_format: Vec::new(),
                installed_file: None,
                aliases: HashMap::new(),
                symlink_name: None,
            },
            Component {
                name: std::borrow::Cow::Borrowed("base"),
                version: Authority::Cargo {
                    package: Some(String::from("miden-lib")),
                    version: semver::Version::new(0, 9, 0),
                },
                features: Vec::new(),
                requires: Vec::new(),
                rustup_channel: None,
                call_format: Vec::new(),
                installed_file: None,
                aliases: HashMap::new(),
                symlink_name: None,
            },
        ];

        let new_components = [
            Component {
                name: std::borrow::Cow::Borrowed("vm"),
                version: Authority::Cargo {
                    package: Some(String::from("miden-vm")),
                    version: semver::Version::new(0, 15, 0),
                },
                features: vec![String::from("executable"), String::from("concurrent")],
                requires: Vec::new(),
                rustup_channel: None,
                call_format: Vec::new(),
                installed_file: None,
                aliases: HashMap::new(),
                symlink_name: None,
            },
            Component {
                name: std::borrow::Cow::Borrowed("std"),
                version: Authority::Cargo {
                    package: Some(String::from("miden-stdlib")),
                    version: semver::Version::new(0, 12, 0),
                },
                features: Vec::new(),
                requires: Vec::new(),
                rustup_channel: None,
                call_format: Vec::new(),
                installed_file: None,
                aliases: HashMap::new(),
                symlink_name: None,
            },
            Component {
                name: std::borrow::Cow::Borrowed("new-component"),
                version: Authority::Cargo {
                    package: Some(String::from("new-repo")),
                    version: semver::Version::new(78, 69, 87),
                },
                features: Vec::new(),
                requires: Vec::new(),
                rustup_channel: None,
                call_format: Vec::new(),
                installed_file: None,
                aliases: HashMap::new(),
                symlink_name: None,
            },
            Component {
                name: std::borrow::Cow::Borrowed("base"),
                version: Authority::Cargo {
                    package: Some(String::from("miden-lib")),
                    version: semver::Version::new(0, 9, 0),
                },
                features: Vec::new(),
                requires: Vec::new(),
                rustup_channel: None,
                call_format: Vec::new(),
                installed_file: None,
                aliases: HashMap::new(),
                symlink_name: None,
            },
        ];

        let old = Channel {
            name: semver::Version::new(0, 0, 1),
            alias: None,
            tags: Vec::new(),
            components: old_components.to_vec(),
        };

        let new = Channel {
            name: semver::Version::new(0, 0, 2),
            alias: None,
            tags: Vec::new(),
            components: new_components.to_vec(),
        };

        let components = old.components_to_update(&new);

        assert_eq!(components.len(), 4);
        assert!(components.iter().any(|c| c.name == "vm"));
        assert!(components.iter().any(|c| c.name == "removed-component"));
        assert!(components.iter().any(|c| c.name == "std"));
        assert!(components.iter().any(|c| c.name == "new-component"));
    }

    #[test]
    /// Since the components that are tracked via git branches need special
    /// treatment, we need to check that their behavior complies even if their
    /// Authority changes.
    fn update_component_from_git_to_cargo() {
        let old_components = [Component {
            name: std::borrow::Cow::Borrowed("client"),
            version: Authority::Git {
                repository_url: String::from("https://github.com/0xMiden/miden-client.git"),
                crate_name: String::from("miden-client-cli"),
                target: GitTarget::Branch {
                    name: String::from("main"),
                    latest_revision: None,
                },
            },
            features: Vec::new(),
            requires: Vec::new(),
            call_format: Vec::new(),
            rustup_channel: None,
            installed_file: None,
            aliases: HashMap::new(),
            symlink_name: None,
        }];

        let new_components = [Component {
            name: std::borrow::Cow::Borrowed("client"),
            version: Authority::Cargo {
                package: Some(String::from("miden-client-cli")),
                version: semver::Version::new(0, 15, 0),
            },
            features: Vec::new(),
            requires: Vec::new(),
            rustup_channel: None,
            call_format: Vec::new(),
            installed_file: None,
            aliases: HashMap::new(),
            symlink_name: None,
        }];

        let old = Channel {
            name: semver::Version::new(0, 0, 1),
            alias: None,
            tags: Vec::new(),
            components: old_components.to_vec(),
        };

        let new = Channel {
            name: semver::Version::new(0, 0, 2),
            alias: None,
            tags: Vec::new(),
            components: new_components.to_vec(),
        };

        let components = old.components_to_update(&new);

        assert_eq!(components.len(), 1);
    }
}<|MERGE_RESOLUTION|>--- conflicted
+++ resolved
@@ -6,12 +6,8 @@
     path::PathBuf,
 };
 
-<<<<<<< HEAD
 use anyhow::{Context, bail};
-=======
-use anyhow::Context;
 use colored::Colorize;
->>>>>>> 0ef58f26
 use serde::{Deserialize, Serialize};
 
 use crate::{
@@ -569,13 +565,6 @@
     #[serde(default)]
     #[serde(skip_serializing_if = "HashMap::is_empty")]
     pub aliases: HashMap<Alias, CLICommand>,
-<<<<<<< HEAD
-=======
-    /// If the component requires initialization, this field holds the
-    /// initialization subcommand(s).
-    #[serde(default)]
-    #[serde(skip_serializing_if = "Vec::is_empty")]
-    pub initialization: Vec<String>,
     /// The file used by midenup's 'miden' to call the components executable.
     /// If None, then the component's file will be saved as 'miden <name>'.
     /// This distinction exists mainly for components like cargo-miden, which
@@ -583,7 +572,6 @@
     #[serde(default)]
     #[serde(skip_serializing_if = "Option::is_none")]
     symlink_name: Option<String>,
->>>>>>> 0ef58f26
 }
 
 impl Component {
