use std::{
    borrow::Cow,
    collections::HashMap,
    fmt::{self, Display},
    hash::{Hash, Hasher},
    path::PathBuf,
};

use anyhow::{Context, bail};
use colored::Colorize;
use serde::{Deserialize, Serialize};

use crate::{
    Config,
    toolchain::{Toolchain, ToolchainJustification},
    utils,
    version::{Authority, GitTarget},
};

/// Tags used to identify special qualities of a specific channel.
#[derive(Serialize, Deserialize, Debug, Clone)]
#[serde(rename_all = "snake_case")]
pub enum Tags {
    /// The channel is partially installed, i.e. only a subset of components
    /// have been installed.
    Partial,
}

/// Represents a specific release channel for a toolchain.
///
/// Different channels have different stability guarantees. See the specific details for the
/// channel you are interested in to learn more.
#[derive(Serialize, Deserialize, Debug, Clone)]
pub struct Channel {
    /// Channels are identified by their name. The name corresponds to the
    /// channel's version.  The version can contain suffixes such as "-custom",
    /// "-beta".
    pub name: semver::Version,

    /// This is used to tag special channels. Most notably, the current "stable"
    /// channel is marked with the [ChannelAlias::Stable] alias.
    #[serde(skip_serializing_if = "Option::is_none")]
    pub alias: Option<ChannelAlias>,

    /// Set of tags used to denote a special characteristic about the channel.
    /// Mainly used for locally installed channels.
    #[serde(default)]
    #[serde(skip_serializing_if = "Vec::is_empty")]
    pub tags: Vec<Tags>,

    /// The set of toolchain components available in this channel
    pub components: Vec<Component>,
}

enum InstallationMotive {
    ExplicitelySelected,
    Dependency { comp_name: String },
}
impl Display for InstallationMotive {
    fn fmt(&self, f: &mut fmt::Formatter<'_>) -> fmt::Result {
        match self {
            InstallationMotive::Dependency { comp_name } => {
                write!(f, "is a depency of component {comp_name}")
            },
            InstallationMotive::ExplicitelySelected => {
                write!(f, "was explictely selected for installation")
            },
        }
    }
}
impl Channel {
    pub fn new(
        name: semver::Version,
        alias: Option<ChannelAlias>,
        components: Vec<Component>,
        tags: Vec<Tags>,
    ) -> Self {
        Self { name, alias, components, tags }
    }

    pub fn get_component(&self, name: impl AsRef<str>) -> Option<&Component> {
        let name = name.as_ref();
        self.components.iter().find(|c| c.name == name)
    }

    pub fn get_component_mut(&mut self, name: impl AsRef<str>) -> Option<&mut Component> {
        let name = name.as_ref();
        self.components.iter_mut().find(|c| c.name == name)
    }
    /// Is this channel a stable release? Does not imply that it has the
    /// `stable` alias.  To find out the latest stable [Channel], use:
    /// [Manifest::get_latest_stable].
    pub fn is_stable(&self) -> bool {
        self.alias.as_ref().is_none_or(|alias| matches!(alias, ChannelAlias::Stable))
    }

    pub fn is_nightly(&self) -> bool {
        self.alias
            .as_ref()
            .is_some_and(|alias| matches!(alias, ChannelAlias::Nightly(_)))
    }

    /// Determines if the current toolchain was installed "partially", i.e.,
    /// containing only a subset of all the available components. This can be the
    /// case with `miden-toolchain.toml`.
    pub fn is_partially_installed(&self) -> bool {
        self.tags.iter().any(|tag| matches!(tag, Tags::Partial))
    }

    pub fn is_latest_nightly(&self) -> bool {
        self.alias
            .as_ref()
            .is_some_and(|alias| matches!(alias, ChannelAlias::Nightly(None)))
    }

    pub fn get_channel_dir(&self, config: &Config) -> PathBuf {
        let installed_toolchains_dir = config.midenup_home.join("toolchains");
        installed_toolchains_dir.join(format!("{}", self.name))
    }

    /// Get all the aliases that the Channel is aware of
    pub fn get_aliases(&self) -> HashMap<Alias, CLICommand> {
        self.components.iter().fold(HashMap::new(), |mut acc, component| {
            acc.extend(component.aliases.clone());
            acc
        })
    }

    /// Creates a "partial channel" from the original channel, given a toolchain
    /// "Partial" in this context refers to the fact that the channel will not
    /// install all the available components, but rather a subset.
    pub fn create_subset(
        &self,
        current_toolchain: &Toolchain,
        toolchain_justification: &ToolchainJustification,
    ) -> Option<Channel> {
        if current_toolchain.components.is_empty() {
            return None;
        }
        let mut components_to_install: Vec<Component> = Vec::new();

        let mut components_not_found: HashMap<String, Vec<InstallationMotive>> = HashMap::new();

        for component_name in current_toolchain.components.iter() {
            let Some(component) = self.get_component(component_name) else {
                // NOTE: In order to provide more helpful error messages, we
                // collect all the missing components and return a single error
                // message at the end.
                components_not_found
                    .entry(component_name.to_string())
                    .or_default()
                    .push(InstallationMotive::ExplicitelySelected);

                continue;
            };
            components_to_install.push(component.clone());

            for depenency_name in &component.requires {
                let Some(dependency) = self.get_component(depenency_name) else {
                    components_not_found.entry(depenency_name.to_string()).or_default().push(
                        InstallationMotive::Dependency { comp_name: component_name.to_string() },
                    );
                    continue;
                };

                components_to_install.push(dependency.clone());
            }
        }
        if !components_not_found.is_empty() {
            println!(
                "{}: Some elements present in the current Toolchain are not present in the upstream channel: {}",
                "WARNING".yellow().bold(),
                self.name
            );
            println!();

            for (missing_component_name, motive) in components_not_found {
                let motives = motive
                    .iter()
                    .map(|motive| motive.to_string())
                    .collect::<Vec<String>>()
                    .join(" and ");

                println!(
                    "- {missing_component_name}, which {motives}, is missing in upstream channel"
                );
            }

            println!();
            println!("These components will be ignored for the current install.");
            println!();
            // TODO: Add messages for the other justifications
            #[allow(clippy::single_match)]
            match toolchain_justification {
                ToolchainJustification::MidenToolchainFile { path } => println!(
                    "Check the `miden_toolchain.toml` file in {} to see if any \
                         component is misspelled or got removed from upstream",
                    path.display()
                ),
                _ => (),
            }
        }

        let partial_channel = Channel {
            name: self.name.clone(),
            alias: self.alias.clone(),
            tags: vec![Tags::Partial],
            components: components_to_install,
        };

        Some(partial_channel)
    }
}

impl Eq for Component {}
/// NOTE: Two component are "partially equal" if their names are the
/// same. This does not mean that they're equal, since they could differ
/// in fields like versions.
/// This is implmented manually, in order to make use of HashSets with
/// components.
impl PartialEq for Component {
    fn eq(&self, other: &Self) -> bool {
        self.name == other.name
    }
}
impl Hash for Component {
    fn hash<H>(&self, state: &mut H)
    where
        H: Hasher,
    {
        self.name.hash(state)
    }
}

impl PartialEq for Channel {
    fn eq(&self, other: &Self) -> bool {
        // NOTE: To channels are equal regardless of their aliases
        let equal_name = self.name == other.name;
        if !equal_name {
            return false;
        }

        let my_components: std::collections::HashSet<Component> =
            self.components.clone().into_iter().collect();

        let other_components: std::collections::HashSet<Component> =
            self.components.clone().into_iter().collect();

        let equal_components = other_components == my_components;

        if !equal_components {
            return false;
        }

        true
    }
}

impl Display for Channel {
    fn fmt(&self, f: &mut fmt::Formatter<'_>) -> fmt::Result {
        match &self.alias {
            Some(ChannelAlias::Stable) => write!(f, "Channel stable ({})", self.name),
            Some(ChannelAlias::Tag(tag)) => write!(f, "Channel {}-{}", self.name, tag.as_ref()),
            Some(ChannelAlias::Nightly(tag)) => {
                let nightly_suffix =
                    tag.as_ref().map(|suffix| format!("-{}", suffix)).unwrap_or(String::from(""));
                write!(f, "Nightly channel {}{}", self.name, nightly_suffix)
            },
            None => write!(f, "Channel {}", self.name),
        }
    }
}

/// A special alias/tag that a channel can posses. For more information see
/// [Channel::alias].
#[derive(Serialize, Debug, PartialEq, Eq, Clone)]
#[serde(rename_all = "snake_case")]
pub enum ChannelAlias {
    /// Represents `stable`. Only one [Channel] can be marked as `stable` at a
    /// time.
    Stable,
    /// Represents either `nightly` or `nightly-$SUFFIX`
    Nightly(Option<Cow<'static, str>>),
    /// An ad-hoc named alias for a channel. This can be used to tag custom
    /// channels with names such as `0.15.0-stable`.
    #[serde(untagged)]
    Tag(Cow<'static, str>),
}

impl<'de> serde::de::Deserialize<'de> for ChannelAlias {
    fn deserialize<D>(deserializer: D) -> Result<Self, D::Error>
    where
        D: serde::Deserializer<'de>,
    {
        use serde::de::Unexpected;
        use serde_untagged::UntaggedEnumVisitor;

        UntaggedEnumVisitor::new()
            .string(|s| {
                s.parse::<ChannelAlias>().map_err(|err| {
                    serde::de::Error::invalid_value(Unexpected::Str(s), &err.to_string().as_str())
                })
            })
            .deserialize(deserializer)
    }
}

impl core::str::FromStr for ChannelAlias {
    type Err = anyhow::Error;

    fn from_str(s: &str) -> Result<Self, Self::Err> {
        match s {
            "stable" => Ok(Self::Stable),
            "nightly" => Ok(Self::Nightly(None)),
            tag => match tag.strip_prefix("nightly-") {
                Some(suffix) => Ok(Self::Nightly(Some(Cow::Owned(suffix.to_string())))),
                None => Ok(Self::Tag(Cow::Owned(tag.to_string()))),
            },
        }
    }
}

/// Represents the file that the [[Component]] will install in the system.
#[derive(Serialize, Deserialize, Debug, Clone, PartialEq, Eq)]
#[serde(rename_all = "snake_case")]
pub enum InstalledFile {
    /// The component installs an executable.
    #[serde(untagged)]
    Executable {
        #[serde(rename = "installed_executable")]
        binary_name: String,
    },
    /// The component installs a MaspLibrary.
    #[serde(untagged)]
    Library {
        #[serde(rename = "installed_library")]
        library_name: String,
        /// This is the name of the struct which exposes the
        /// `Library::write_to_file()` function, that is used to generate the
        /// associated `.masp` file.
        library_struct: String,
    },
}

impl InstalledFile {
    pub fn get_library_struct(&self) -> Option<&str> {
        match &self {
            InstalledFile::Executable { .. } => None,
            InstalledFile::Library { library_struct, .. } => Some(library_struct),
        }
    }
}

impl Display for InstalledFile {
    fn fmt(&self, f: &mut fmt::Formatter<'_>) -> fmt::Result {
        match &self {
            InstalledFile::Executable { binary_name: executable_name } => {
                f.write_str(executable_name)
            },
            InstalledFile::Library { library_name, .. } => f.write_str(library_name),
        }
    }
}

#[derive(Serialize, Deserialize, Debug, Clone)]
#[serde(rename_all = "snake_case")]
/// Represents each possible "word" variant that is passed to the Command
/// line. These are used to resolve an [[Alias]] to its associated command.
/// NOTE: In the manifest
pub enum CliCommand {
    /// Resolve the command to a [[Component]]'s corresponding executable.
    Executable,
    /// Resolve the command to a [[Toolchain]]'s library path (<toolchain>/lib)
    #[serde(rename = "lib_path")]
    LibPath,
    /// Resolve the command to a [[Toolchain]]'s var directory (<toolchain>/var).
    /// Optionally, it can contain a file name, which represents a file in
    /// <toolchain>/var/<file>.
    // NOTE: Potentially in the future, we might want this to be an Optional field
    #[serde(rename = "var_path")]
    VarPath,
    /// An argument that is passed verbatim, as is.
    #[serde(untagged)]
    Verbatim(String),
}

impl fmt::Display for CliCommand {
    fn fmt(&self, f: &mut fmt::Formatter<'_>) -> fmt::Result {
        match &self {
            CliCommand::Executable => write!(f, "executable"),
            CliCommand::LibPath => write!(f, "lib_path"),
            CliCommand::VarPath => write!(f, "var_path"),
            CliCommand::Verbatim(word) => write!(f, "verbatim: {word}"),
        }
    }
}

pub fn resolve_command(
    commands: &[CliCommand],
    channel: &Channel,
    component: &Component,

    config: &Config,
) -> anyhow::Result<Vec<String>> {
    let mut resolution = Vec::with_capacity(commands.len());
    let mut commands = commands.iter();

    while let Some(command) = commands.next() {
        match command {
            CliCommand::Executable => {
                let name = &component.name;
                let component = channel.get_component(name).with_context(|| {
                    format!(
                        "Component named {} is not present in toolchain version {}",
                        name, channel.name
                    )
                })?;

                resolution.push(component.get_cli_display());
            },
            CliCommand::LibPath => {
                let channel_dir = channel.get_channel_dir(config);

                let toolchain_path = channel_dir.join("lib");

                resolution.push(toolchain_path.to_string_lossy().to_string())
            },
            // The VarPath must be followed by a file name.
            CliCommand::VarPath => {
                let channel_dir = channel.get_channel_dir(config);

                let toolchain_path = channel_dir.join("var");

                let next_command =
                    commands.next().context("var_path needs to be followed by a path name")?;

                let CliCommand::Verbatim(directory_name) = next_command else {
                    bail!(format!("After var_path a file is required. Got: {}", next_command))
                };

                let full_path = toolchain_path.join(directory_name);

                resolution.push(full_path.to_string_lossy().to_string())
            },
            CliCommand::Verbatim(name) => resolution.push(name.to_string()),
        }
    }

    Ok(resolution)
}

pub type Alias = String;
/// List of the commands that need to be run when [[Alias]] is called.
pub type CLICommand = Vec<CliCommand>;
/// An installable component of a toolchain
#[derive(Serialize, Deserialize, Debug, Clone)]
pub struct Component {
    /// The canonical name of this toolchain component.
    pub name: Cow<'static, str>,
    /// The versioning authority for this component.
    #[serde(flatten)]
    pub version: Authority,
    /// Optional features to enable, if applicable, when installing this
    /// component.
    #[serde(default)]
    #[serde(skip_serializing_if = "Vec::is_empty")]
    pub features: Vec<String>,
    /// Other components that are required if this component is installed.
    #[serde(default)]
    #[serde(skip_serializing_if = "Vec::is_empty")]
    pub requires: Vec<String>,
    /// Commands used to call the [[Component]]'s associated executable.
    /// IMPORTANT: This requires the [[Component::installed_file]] field to be
    /// an [[InstalledFile::Executable]] either explicitly or implicitly.
    #[serde(default)]
    #[serde(skip_serializing_if = "Vec::is_empty")]
    call_format: Vec<CliCommand>,
    /// If not None, then this component requires a specific toolchain to
    /// compile.
    #[serde(default)]
    #[serde(skip_serializing_if = "Option::is_none")]
    pub rustup_channel: Option<String>,
    /// This field is used for crates that install files whose name is different
    /// than that of the crate. For instance: miden-vm's executable is stored as
    /// 'miden'.
    /// This field indicates which type of file the component will install.
    /// IMPORTANT: If this field is missing from the manifest, then it means
    /// that the component will install an executable that is named just like
    /// the crate. To access this value, use [[Component::get_installed_file]].
    #[serde(default)]
    #[serde(skip_serializing_if = "Option::is_none")]
    #[serde(flatten)]
    installed_file: Option<InstalledFile>,
    /// This HashMap associates each alias to the corresponding command that
    /// needs to be executed.
    /// NOTE: The list of commands that is resolved can have an "arbitrary"
    /// ordering: the executable associated with this command is not forced to
    /// come in first.
    ///
    /// Here's an example aliases entry in a manifest.json:
    ///
    /// ```json
    /// {
    ///   "name": "component-name",
    ///   "package": "component-package",
    ///   "version": "X.Y.Z",
    ///   "installed_executable": "miden-component",
    ///   "aliases": {
    ///       "alias1": [{"resolve": "component-name"}, {"verbatim": "argument"}],
    ///       "alias2": [{"verbatim": "cargo"}, {"resolve": "component-name"}, {"verbatim": "build"}]
    ///     }
    /// },
    /// ```
    #[serde(default)]
    #[serde(skip_serializing_if = "HashMap::is_empty")]
    pub aliases: HashMap<Alias, CLICommand>,
    /// The file used by midenup's 'miden' to call the components executable.
    /// If None, then the component's file will be saved as 'miden <name>'.
    /// This distinction exists mainly for components like cargo-miden, which
    /// differ in how they are called.
    #[serde(default)]
    #[serde(skip_serializing_if = "Option::is_none")]
    symlink_name: Option<String>,
}

impl Component {
    pub fn new(name: impl Into<Cow<'static, str>>, version: Authority) -> Self {
        Self {
            name: name.into(),
            version,
            features: vec![],
            requires: vec![],
            call_format: vec![],
            rustup_channel: None,
            installed_file: None,
            aliases: HashMap::new(),
            symlink_name: None,
        }
    }

    /// NOTE: This method is used to check if the current Component is up to
    /// date with its upstream equivalent. This is used to check if they
    /// different in fields BESIDES the name. The [Component::eq] implementation
    /// only tests name equality and is only used to check for components that
    /// got added/removed.
    pub fn is_up_to_date(&self, upstream: &Self) -> bool {
        match (&self.version, &upstream.version) {
            // NOTE: Components that are installed via git BRANCHES are a special
            // case because we need to check if new commits have been pushed since
            // the component was installed.  When these components are installed,
            // the lastest available commit hash is saved with them in the local
            // manifest. We use this to check if an update is in order.
            // Do note that the upstream manifest is not needed for these.
            (
                Authority::Git {
                    repository_url: repository_url_a,
                    target:
                        GitTarget::Branch {
                            name: name_a,
                            latest_revision: local_revision,
                        },
                    ..
                },
                Authority::Git {
                    repository_url: repository_url_b,
                    target: GitTarget::Branch { name: name_b, .. },
                    ..
                },
            ) => {
                if name_a != name_b {
                    return false;
                }
                if repository_url_a != repository_url_b {
                    return false;
                }

                // If, for whatever reason, we fail to find the latest hash,
                // we simply leave it empty. That does mean that an update
                // will be triggered even if the component does not need it.
                let latest_upstream_revision =
                    utils::git::find_latest_hash(repository_url_b.as_str(), name_b).ok();

                match (local_revision, latest_upstream_revision) {
                    (Some(local_revision), Some(upstream_revision)) => {
                        if *local_revision != upstream_revision {
                            return false;
                        }
                    },
                    // If either is missing, trigger an update regardless.
                    _ => {
                        return false;
                    },
                };

                return true;
            },
            (
                Authority::Path {
                    path: path_a,
                    crate_name: crate_name_a,
                    last_modification: last_modification_a,
                },
                Authority::Path {
                    path: path_b,
                    crate_name: crate_name_b,
                    last_modification: last_modification_b,
                },
            ) => {
                if path_a != path_b {
                    return false;
                }
                if crate_name_a != crate_name_b {
                    return false;
                }

                let local_latest = last_modification_a;

                let latest_registered_modification =
                    utils::fs::latest_modification(path_b).ok().map(|modification| {
                        // std::dbg!(&modification.1);
                        modification.0
                    });

                // last_modification_b should almost always be None, since the
                // latest modification time is checked on demand. However, if
                // for whatever reason, the manifest contains a latest
                // modification time, we honor it.
                let new_latest = last_modification_b.or(latest_registered_modification);

                match (local_latest, new_latest) {
                    (Some(local_latest), Some(new_latest)) => {
                        return new_latest <= *local_latest;
                    },
                    // If anything failed, we simply mark the component as
                    // needing an update.
                    // The idea being that components installed from a path are
                    // skipped during updates by default and are only updated if
                    // the user explicitly passes the necessary flags.
                    _ => return false,
                }
            },
            (version_a, version_b) => {
                if version_a != version_b {
                    return false;
                }
            },
        };

        if self.features != upstream.features {
            return false;
        }

        if self.requires != upstream.requires {
            return false;
        }

        if self.rustup_channel != upstream.rustup_channel {
            return false;
        }

        if self.installed_file != upstream.installed_file {
            return false;
        }

        true
    }

    /// Returns the name of the executable corresponding to this component.
    /// If the component does not specify the installed file name, that means
    /// that it installs and executable named exactly like the crate.
    pub fn get_installed_file(&self) -> InstalledFile {
        if let Some(installed_file) = &self.installed_file {
            installed_file.clone()
        } else {
            InstalledFile::Executable { binary_name: self.name.to_string() }
        }
    }

    /// Returns the String representation under which midenup calls a component.
    pub fn get_cli_display(&self) -> String {
        format!("miden {}", self.name)
    }

    /// Returns the name of symlink associated with a component.
    pub fn get_symlink_name(&self) -> String {
        if let Some(symlink_name) = &self.symlink_name {
            symlink_name.clone()
        } else {
            format!("miden {}", self.name)
        }
    }

    /// Returns the String representation under which midenup calls a component.
    pub fn get_call_format(&self) -> Vec<CliCommand> {
        if self.call_format.is_empty() {
            vec![CliCommand::Executable]
        } else {
            self.call_format.clone()
        }
    }
}

/// User-facing channel reference. The main difference with this and [Channel]
/// is the definition of "stable". The definition of "stable" 'under the hood'
/// is the lastest available non-nightly channel. If the user passes
/// [UserChannel::Stable] as the target channel, we then handle the mapping from
/// it to the underlying [Channel] representation.
#[derive(Serialize, Debug, Clone)]
#[serde(rename_all = "snake_case")]
pub enum UserChannel {
    Stable,
    Nightly,
    #[serde(untagged)]
    Version(semver::Version),
    #[serde(untagged)]
    Other(Cow<'static, str>),
}

impl Display for UserChannel {
    fn fmt(&self, f: &mut fmt::Formatter<'_>) -> fmt::Result {
        match self {
            Self::Version(version) => write!(f, "{version}"),
            Self::Stable => f.write_str("stable"),
            Self::Nightly => f.write_str("nightly"),
            Self::Other(custom_name) => write!(f, "{custom_name}"),
        }
    }
}

impl<'de> serde::de::Deserialize<'de> for UserChannel {
    fn deserialize<D>(deserializer: D) -> Result<Self, D::Error>
    where
        D: serde::Deserializer<'de>,
    {
        use serde::de::Unexpected;
        use serde_untagged::UntaggedEnumVisitor;

        UntaggedEnumVisitor::new()
            .string(|s| {
                s.parse::<UserChannel>().map_err(|err| {
                    serde::de::Error::invalid_value(Unexpected::Str(s), &err.to_string().as_str())
                })
            })
            .deserialize(deserializer)
    }
}

impl core::str::FromStr for UserChannel {
    type Err = anyhow::Error;

    fn from_str(s: &str) -> Result<Self, Self::Err> {
        use anyhow::anyhow;

        match s {
            "stable" => Ok(Self::Stable),
            "nightly" => Ok(Self::Nightly),
            version => semver::Version::parse(version)
                .map(Self::Version)
                .map_err(|err| anyhow!("invalid channel version: {err}")),
        }
    }
<<<<<<< HEAD
}

#[cfg(test)]
mod tests {
    use std::collections::HashMap;

    use crate::{
        channel::{Channel, Component},
        version::{Authority, GitTarget},
    };

    #[test]
    /// This tests checks that the [Channel::components_to_update] functions behaves as intended.
    /// Here the following updates need to be performed:
    /// - vm requires update 0.12.0 -> 0.15.0
    /// - std requires downgrade from 0.15.0 -> 0.12.0
    /// - a so called "removed-component" needs to be deleted
    /// - a so called "new-component" needs to be added
    fn check_components_to_update() {
        let old_components = [
            Component {
                name: std::borrow::Cow::Borrowed("vm"),
                version: Authority::Cargo {
                    package: Some(String::from("miden-vm")),
                    version: semver::Version::new(0, 12, 0),
                },
                features: vec![String::from("executable"), String::from("concurrent")],
                requires: Vec::new(),
                call_format: Vec::new(),
                rustup_channel: None,
                installed_file: None,
                aliases: HashMap::new(),
                symlink_name: None,
            },
            Component {
                name: std::borrow::Cow::Borrowed("std"),
                version: Authority::Cargo {
                    package: Some(String::from("miden-stdlib")),
                    version: semver::Version::new(0, 15, 0),
                },
                features: Vec::new(),
                requires: Vec::new(),
                rustup_channel: None,
                call_format: Vec::new(),
                installed_file: None,
                aliases: HashMap::new(),
                symlink_name: None,
            },
            Component {
                name: std::borrow::Cow::Borrowed("removed-component"),
                version: Authority::Cargo {
                    package: Some(String::from("deleted-repo")),
                    version: semver::Version::new(0, 82, 77),
                },
                features: Vec::new(),
                requires: Vec::new(),
                rustup_channel: None,
                call_format: Vec::new(),
                installed_file: None,
                aliases: HashMap::new(),
                symlink_name: None,
            },
            Component {
                name: std::borrow::Cow::Borrowed("base"),
                version: Authority::Cargo {
                    package: Some(String::from("miden-lib")),
                    version: semver::Version::new(0, 9, 0),
                },
                features: Vec::new(),
                requires: Vec::new(),
                rustup_channel: None,
                call_format: Vec::new(),
                installed_file: None,
                aliases: HashMap::new(),
                symlink_name: None,
            },
        ];

        let new_components = [
            Component {
                name: std::borrow::Cow::Borrowed("vm"),
                version: Authority::Cargo {
                    package: Some(String::from("miden-vm")),
                    version: semver::Version::new(0, 15, 0),
                },
                features: vec![String::from("executable"), String::from("concurrent")],
                requires: Vec::new(),
                rustup_channel: None,
                call_format: Vec::new(),
                installed_file: None,
                aliases: HashMap::new(),
                symlink_name: None,
            },
            Component {
                name: std::borrow::Cow::Borrowed("std"),
                version: Authority::Cargo {
                    package: Some(String::from("miden-stdlib")),
                    version: semver::Version::new(0, 12, 0),
                },
                features: Vec::new(),
                requires: Vec::new(),
                rustup_channel: None,
                call_format: Vec::new(),
                installed_file: None,
                aliases: HashMap::new(),
                symlink_name: None,
            },
            Component {
                name: std::borrow::Cow::Borrowed("new-component"),
                version: Authority::Cargo {
                    package: Some(String::from("new-repo")),
                    version: semver::Version::new(78, 69, 87),
                },
                features: Vec::new(),
                requires: Vec::new(),
                rustup_channel: None,
                call_format: Vec::new(),
                installed_file: None,
                aliases: HashMap::new(),
                symlink_name: None,
            },
            Component {
                name: std::borrow::Cow::Borrowed("base"),
                version: Authority::Cargo {
                    package: Some(String::from("miden-lib")),
                    version: semver::Version::new(0, 9, 0),
                },
                features: Vec::new(),
                requires: Vec::new(),
                rustup_channel: None,
                call_format: Vec::new(),
                installed_file: None,
                aliases: HashMap::new(),
                symlink_name: None,
            },
        ];

        let old = Channel {
            name: semver::Version::new(0, 0, 1),
            alias: None,
            tags: Vec::new(),
            components: old_components.to_vec(),
        };

        let new = Channel {
            name: semver::Version::new(0, 0, 2),
            alias: None,
            tags: Vec::new(),
            components: new_components.to_vec(),
        };

        let components = old.components_to_update(&new);

        assert_eq!(components.len(), 4);
        assert!(components.iter().any(|c| c.name == "vm"));
        assert!(components.iter().any(|c| c.name == "removed-component"));
        assert!(components.iter().any(|c| c.name == "std"));
        assert!(components.iter().any(|c| c.name == "new-component"));
    }

    #[test]
    /// Since the components that are tracked via git branches need special
    /// treatment, we need to check that their behavior complies even if their
    /// Authority changes.
    fn update_component_from_git_to_cargo() {
        let old_components = [Component {
            name: std::borrow::Cow::Borrowed("client"),
            version: Authority::Git {
                repository_url: String::from("https://github.com/0xMiden/miden-client.git"),
                crate_name: String::from("miden-client-cli"),
                target: GitTarget::Branch {
                    name: String::from("main"),
                    latest_revision: None,
                },
            },
            features: Vec::new(),
            requires: Vec::new(),
            call_format: Vec::new(),
            rustup_channel: None,
            installed_file: None,
            aliases: HashMap::new(),
            symlink_name: None,
        }];

        let new_components = [Component {
            name: std::borrow::Cow::Borrowed("client"),
            version: Authority::Cargo {
                package: Some(String::from("miden-client-cli")),
                version: semver::Version::new(0, 15, 0),
            },
            features: Vec::new(),
            requires: Vec::new(),
            rustup_channel: None,
            call_format: Vec::new(),
            installed_file: None,
            aliases: HashMap::new(),
            symlink_name: None,
        }];

        let old = Channel {
            name: semver::Version::new(0, 0, 1),
            alias: None,
            tags: Vec::new(),
            components: old_components.to_vec(),
        };

        let new = Channel {
            name: semver::Version::new(0, 0, 2),
            alias: None,
            tags: Vec::new(),
            components: new_components.to_vec(),
        };

        let components = old.components_to_update(&new);

        assert_eq!(components.len(), 1);
    }
=======
>>>>>>> 7d7124fb
}<|MERGE_RESOLUTION|>--- conflicted
+++ resolved
@@ -759,224 +759,4 @@
                 .map_err(|err| anyhow!("invalid channel version: {err}")),
         }
     }
-<<<<<<< HEAD
-}
-
-#[cfg(test)]
-mod tests {
-    use std::collections::HashMap;
-
-    use crate::{
-        channel::{Channel, Component},
-        version::{Authority, GitTarget},
-    };
-
-    #[test]
-    /// This tests checks that the [Channel::components_to_update] functions behaves as intended.
-    /// Here the following updates need to be performed:
-    /// - vm requires update 0.12.0 -> 0.15.0
-    /// - std requires downgrade from 0.15.0 -> 0.12.0
-    /// - a so called "removed-component" needs to be deleted
-    /// - a so called "new-component" needs to be added
-    fn check_components_to_update() {
-        let old_components = [
-            Component {
-                name: std::borrow::Cow::Borrowed("vm"),
-                version: Authority::Cargo {
-                    package: Some(String::from("miden-vm")),
-                    version: semver::Version::new(0, 12, 0),
-                },
-                features: vec![String::from("executable"), String::from("concurrent")],
-                requires: Vec::new(),
-                call_format: Vec::new(),
-                rustup_channel: None,
-                installed_file: None,
-                aliases: HashMap::new(),
-                symlink_name: None,
-            },
-            Component {
-                name: std::borrow::Cow::Borrowed("std"),
-                version: Authority::Cargo {
-                    package: Some(String::from("miden-stdlib")),
-                    version: semver::Version::new(0, 15, 0),
-                },
-                features: Vec::new(),
-                requires: Vec::new(),
-                rustup_channel: None,
-                call_format: Vec::new(),
-                installed_file: None,
-                aliases: HashMap::new(),
-                symlink_name: None,
-            },
-            Component {
-                name: std::borrow::Cow::Borrowed("removed-component"),
-                version: Authority::Cargo {
-                    package: Some(String::from("deleted-repo")),
-                    version: semver::Version::new(0, 82, 77),
-                },
-                features: Vec::new(),
-                requires: Vec::new(),
-                rustup_channel: None,
-                call_format: Vec::new(),
-                installed_file: None,
-                aliases: HashMap::new(),
-                symlink_name: None,
-            },
-            Component {
-                name: std::borrow::Cow::Borrowed("base"),
-                version: Authority::Cargo {
-                    package: Some(String::from("miden-lib")),
-                    version: semver::Version::new(0, 9, 0),
-                },
-                features: Vec::new(),
-                requires: Vec::new(),
-                rustup_channel: None,
-                call_format: Vec::new(),
-                installed_file: None,
-                aliases: HashMap::new(),
-                symlink_name: None,
-            },
-        ];
-
-        let new_components = [
-            Component {
-                name: std::borrow::Cow::Borrowed("vm"),
-                version: Authority::Cargo {
-                    package: Some(String::from("miden-vm")),
-                    version: semver::Version::new(0, 15, 0),
-                },
-                features: vec![String::from("executable"), String::from("concurrent")],
-                requires: Vec::new(),
-                rustup_channel: None,
-                call_format: Vec::new(),
-                installed_file: None,
-                aliases: HashMap::new(),
-                symlink_name: None,
-            },
-            Component {
-                name: std::borrow::Cow::Borrowed("std"),
-                version: Authority::Cargo {
-                    package: Some(String::from("miden-stdlib")),
-                    version: semver::Version::new(0, 12, 0),
-                },
-                features: Vec::new(),
-                requires: Vec::new(),
-                rustup_channel: None,
-                call_format: Vec::new(),
-                installed_file: None,
-                aliases: HashMap::new(),
-                symlink_name: None,
-            },
-            Component {
-                name: std::borrow::Cow::Borrowed("new-component"),
-                version: Authority::Cargo {
-                    package: Some(String::from("new-repo")),
-                    version: semver::Version::new(78, 69, 87),
-                },
-                features: Vec::new(),
-                requires: Vec::new(),
-                rustup_channel: None,
-                call_format: Vec::new(),
-                installed_file: None,
-                aliases: HashMap::new(),
-                symlink_name: None,
-            },
-            Component {
-                name: std::borrow::Cow::Borrowed("base"),
-                version: Authority::Cargo {
-                    package: Some(String::from("miden-lib")),
-                    version: semver::Version::new(0, 9, 0),
-                },
-                features: Vec::new(),
-                requires: Vec::new(),
-                rustup_channel: None,
-                call_format: Vec::new(),
-                installed_file: None,
-                aliases: HashMap::new(),
-                symlink_name: None,
-            },
-        ];
-
-        let old = Channel {
-            name: semver::Version::new(0, 0, 1),
-            alias: None,
-            tags: Vec::new(),
-            components: old_components.to_vec(),
-        };
-
-        let new = Channel {
-            name: semver::Version::new(0, 0, 2),
-            alias: None,
-            tags: Vec::new(),
-            components: new_components.to_vec(),
-        };
-
-        let components = old.components_to_update(&new);
-
-        assert_eq!(components.len(), 4);
-        assert!(components.iter().any(|c| c.name == "vm"));
-        assert!(components.iter().any(|c| c.name == "removed-component"));
-        assert!(components.iter().any(|c| c.name == "std"));
-        assert!(components.iter().any(|c| c.name == "new-component"));
-    }
-
-    #[test]
-    /// Since the components that are tracked via git branches need special
-    /// treatment, we need to check that their behavior complies even if their
-    /// Authority changes.
-    fn update_component_from_git_to_cargo() {
-        let old_components = [Component {
-            name: std::borrow::Cow::Borrowed("client"),
-            version: Authority::Git {
-                repository_url: String::from("https://github.com/0xMiden/miden-client.git"),
-                crate_name: String::from("miden-client-cli"),
-                target: GitTarget::Branch {
-                    name: String::from("main"),
-                    latest_revision: None,
-                },
-            },
-            features: Vec::new(),
-            requires: Vec::new(),
-            call_format: Vec::new(),
-            rustup_channel: None,
-            installed_file: None,
-            aliases: HashMap::new(),
-            symlink_name: None,
-        }];
-
-        let new_components = [Component {
-            name: std::borrow::Cow::Borrowed("client"),
-            version: Authority::Cargo {
-                package: Some(String::from("miden-client-cli")),
-                version: semver::Version::new(0, 15, 0),
-            },
-            features: Vec::new(),
-            requires: Vec::new(),
-            rustup_channel: None,
-            call_format: Vec::new(),
-            installed_file: None,
-            aliases: HashMap::new(),
-            symlink_name: None,
-        }];
-
-        let old = Channel {
-            name: semver::Version::new(0, 0, 1),
-            alias: None,
-            tags: Vec::new(),
-            components: old_components.to_vec(),
-        };
-
-        let new = Channel {
-            name: semver::Version::new(0, 0, 2),
-            alias: None,
-            tags: Vec::new(),
-            components: new_components.to_vec(),
-        };
-
-        let components = old.components_to_update(&new);
-
-        assert_eq!(components.len(), 1);
-    }
-=======
->>>>>>> 7d7124fb
 }