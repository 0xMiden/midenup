use std::{
    borrow::Cow,
    collections::HashMap,
    fmt::{self, Display},
    hash::{Hash, Hasher},
    path::{Path, PathBuf},
};

use anyhow::{Context, bail};
use colored::Colorize;
use serde::{Deserialize, Serialize};

use crate::{
    Config,
    artifact::{Artifacts, TargetTriple},
    toolchain::{Toolchain, ToolchainJustification},
    utils,
    version::{Authority, GitTarget},
};

/// Tags used to identify special qualities of a specific channel.
#[derive(Serialize, Deserialize, Debug, Clone)]
#[serde(rename_all = "snake_case")]
pub enum Tags {
    /// The channel is partially installed, i.e. only a subset of components
    /// have been installed.
    Partial,
}

/// Represents a specific release channel for a toolchain.
///
/// Different channels have different stability guarantees. See the specific details for the
/// channel you are interested in to learn more.
#[derive(Serialize, Deserialize, Debug, Clone)]
pub struct Channel {
    /// Channels are identified by their name. The name corresponds to the
    /// channel's version.  The version can contain suffixes such as "-custom",
    /// "-beta".
    pub name: semver::Version,

    /// This is used to tag special channels. Most notably, the current "stable"
    /// channel is marked with the [ChannelAlias::Stable] alias.
    #[serde(skip_serializing_if = "Option::is_none")]
    pub alias: Option<ChannelAlias>,

    /// Set of tags used to denote a special characteristic about the channel.
    /// Mainly used for locally installed channels.
    #[serde(default)]
    #[serde(skip_serializing_if = "Vec::is_empty")]
    pub tags: Vec<Tags>,

    /// The set of toolchain components available in this channel
    pub components: Vec<Component>,
}

enum InstallationMotive {
    ExplicitelySelected,
    Dependency { comp_name: String },
}
impl Display for InstallationMotive {
    fn fmt(&self, f: &mut fmt::Formatter<'_>) -> fmt::Result {
        match self {
            InstallationMotive::Dependency { comp_name } => {
                write!(f, "is a depency of component {comp_name}")
            },
            InstallationMotive::ExplicitelySelected => {
                write!(f, "was explictely selected for installation")
            },
        }
    }
}
impl Channel {
    pub fn new(
        name: semver::Version,
        alias: Option<ChannelAlias>,
        components: Vec<Component>,
        tags: Vec<Tags>,
    ) -> Self {
        Self { name, alias, components, tags }
    }

    pub fn get_component(&self, name: impl AsRef<str>) -> Option<&Component> {
        let name = name.as_ref();
        self.components.iter().find(|c| c.name == name)
    }

    pub fn get_component_mut(&mut self, name: impl AsRef<str>) -> Option<&mut Component> {
        let name = name.as_ref();
        self.components.iter_mut().find(|c| c.name == name)
    }
    /// Is this channel a stable release? Does not imply that it has the
    /// `stable` alias.  To find out the latest stable [Channel], use:
    /// [Manifest::get_latest_stable].
    pub fn is_stable(&self) -> bool {
        self.alias.as_ref().is_none_or(|alias| matches!(alias, ChannelAlias::Stable))
    }

    pub fn is_nightly(&self) -> bool {
        self.alias
            .as_ref()
            .is_some_and(|alias| matches!(alias, ChannelAlias::Nightly(_)))
    }

    /// Determines if the current toolchain was installed "partially", i.e.,
    /// containing only a subset of all the available components. This can be the
    /// case with `miden-toolchain.toml`.
    pub fn is_partially_installed(&self) -> bool {
        self.tags.iter().any(|tag| matches!(tag, Tags::Partial))
    }

    pub fn is_latest_nightly(&self) -> bool {
        self.alias
            .as_ref()
            .is_some_and(|alias| matches!(alias, ChannelAlias::Nightly(None)))
    }

    pub fn get_channel_dir(&self, config: &Config) -> PathBuf {
        let installed_toolchains_dir = config.midenup_home.join("toolchains");
        installed_toolchains_dir.join(format!("{}", self.name))
    }

    /// Get all the aliases that the Channel is aware of
    pub fn get_aliases(&self) -> HashMap<Alias, CLICommand> {
        self.components.iter().fold(HashMap::new(), |mut acc, component| {
            acc.extend(component.aliases.clone());
            acc
        })
    }

    /// Creates a "partial channel" from the original channel, given a toolchain
    /// "Partial" in this context refers to the fact that the channel will not
    /// install all the available components, but rather a subset.
    pub fn create_subset(
        &self,
        current_toolchain: &Toolchain,
        toolchain_justification: &ToolchainJustification,
    ) -> Option<Channel> {
        if current_toolchain.components.is_empty() {
            return None;
        }
        let mut components_to_install: Vec<Component> = Vec::new();

        let mut components_not_found: HashMap<String, Vec<InstallationMotive>> = HashMap::new();

        for component_name in current_toolchain.components.iter() {
            let Some(component) = self.get_component(component_name) else {
                // NOTE: In order to provide more helpful error messages, we
                // collect all the missing components and return a single error
                // message at the end.
                components_not_found
                    .entry(component_name.to_string())
                    .or_default()
                    .push(InstallationMotive::ExplicitelySelected);

                continue;
            };
            components_to_install.push(component.clone());

            for depenency_name in &component.requires {
                let Some(dependency) = self.get_component(depenency_name) else {
                    components_not_found.entry(depenency_name.to_string()).or_default().push(
                        InstallationMotive::Dependency { comp_name: component_name.to_string() },
                    );
                    continue;
                };

                components_to_install.push(dependency.clone());
            }
        }
        if !components_not_found.is_empty() {
            println!(
                "{}: Some elements present in the current Toolchain are not present in the upstream channel: {}",
                "WARNING".yellow().bold(),
                self.name
            );
            println!();

            for (missing_component_name, motive) in components_not_found {
                let motives = motive
                    .iter()
                    .map(|motive| motive.to_string())
                    .collect::<Vec<String>>()
                    .join(" and ");

                println!(
                    "- {missing_component_name}, which {motives}, is missing in upstream channel"
                );
            }

            println!();
            println!("These components will be ignored for the current install.");
            println!();
            // TODO: Add messages for the other justifications
            #[allow(clippy::single_match)]
            match toolchain_justification {
                ToolchainJustification::MidenToolchainFile { path } => println!(
                    "Check the `miden_toolchain.toml` file in {} to see if any \
                         component is misspelled or got removed from upstream",
                    path.display()
                ),
                _ => (),
            }
        }

        let partial_channel = Channel {
            name: self.name.clone(),
            alias: self.alias.clone(),
            tags: vec![Tags::Partial],
            components: components_to_install,
        };

        Some(partial_channel)
    }
}

impl Eq for Component {}
/// NOTE: Two component are "partially equal" if their names are the
/// same. This does not mean that they're equal, since they could differ
/// in fields like versions.
/// This is implmented manually, in order to make use of HashSets with
/// components.
impl PartialEq for Component {
    fn eq(&self, other: &Self) -> bool {
        self.name == other.name
    }
}
impl Hash for Component {
    fn hash<H>(&self, state: &mut H)
    where
        H: Hasher,
    {
        self.name.hash(state)
    }
}

impl PartialEq for Channel {
    fn eq(&self, other: &Self) -> bool {
        // NOTE: To channels are equal regardless of their aliases
        let equal_name = self.name == other.name;
        if !equal_name {
            return false;
        }

        let my_components: std::collections::HashSet<Component> =
            self.components.clone().into_iter().collect();

        let other_components: std::collections::HashSet<Component> =
            self.components.clone().into_iter().collect();

        let equal_components = other_components == my_components;

        if !equal_components {
            return false;
        }

        true
    }
}

impl Display for Channel {
    fn fmt(&self, f: &mut fmt::Formatter<'_>) -> fmt::Result {
        match &self.alias {
            Some(ChannelAlias::Stable) => write!(f, "Channel stable ({})", self.name),
            Some(ChannelAlias::Tag(tag)) => write!(f, "Channel {}-{}", self.name, tag.as_ref()),
            Some(ChannelAlias::Nightly(tag)) => {
                let nightly_suffix =
                    tag.as_ref().map(|suffix| format!("-{}", suffix)).unwrap_or(String::from(""));
                write!(f, "Nightly channel {}{}", self.name, nightly_suffix)
            },
            None => write!(f, "Channel {}", self.name),
        }
    }
}

/// A special alias/tag that a channel can posses. For more information see
/// [Channel::alias].
#[derive(Serialize, Debug, PartialEq, Eq, Clone)]
#[serde(rename_all = "snake_case")]
pub enum ChannelAlias {
    /// Represents `stable`. Only one [Channel] can be marked as `stable` at a
    /// time.
    Stable,
    /// Represents either `nightly` or `nightly-$SUFFIX`
    Nightly(Option<Cow<'static, str>>),
    /// An ad-hoc named alias for a channel. This can be used to tag custom
    /// channels with names such as `0.15.0-stable`.
    #[serde(untagged)]
    Tag(Cow<'static, str>),
}

impl<'de> serde::de::Deserialize<'de> for ChannelAlias {
    fn deserialize<D>(deserializer: D) -> Result<Self, D::Error>
    where
        D: serde::Deserializer<'de>,
    {
        use serde::de::Unexpected;
        use serde_untagged::UntaggedEnumVisitor;

        UntaggedEnumVisitor::new()
            .string(|s| {
                s.parse::<ChannelAlias>().map_err(|err| {
                    serde::de::Error::invalid_value(Unexpected::Str(s), &err.to_string().as_str())
                })
            })
            .deserialize(deserializer)
    }
}

impl core::str::FromStr for ChannelAlias {
    type Err = anyhow::Error;

    fn from_str(s: &str) -> Result<Self, Self::Err> {
        match s {
            "stable" => Ok(Self::Stable),
            "nightly" => Ok(Self::Nightly(None)),
            tag => match tag.strip_prefix("nightly-") {
                Some(suffix) => Ok(Self::Nightly(Some(Cow::Owned(suffix.to_string())))),
                None => Ok(Self::Tag(Cow::Owned(tag.to_string()))),
            },
        }
    }
}

/// Represents the file that the [[Component]] will install in the system.
#[derive(Serialize, Deserialize, Debug, Clone, PartialEq, Eq)]
#[serde(rename_all = "snake_case")]
pub enum InstalledFile {
    /// The component installs an executable.
    #[serde(untagged)]
    Executable {
        #[serde(rename = "installed_executable")]
        binary_name: String,
    },
    /// The component installs a MaspLibrary.
    #[serde(untagged)]
    Library {
        #[serde(rename = "installed_library")]
        library_name: String,
        /// This is the name of the struct which exposes the
        /// `Library::write_to_file()` function, that is used to generate the
        /// associated `.masp` file.
        library_struct: String,
    },
}

impl InstalledFile {
    pub fn get_library_struct(&self) -> Option<&str> {
        match &self {
            InstalledFile::Executable { .. } => None,
            InstalledFile::Library { library_struct, .. } => Some(library_struct),
        }
    }
    pub fn get_path_from(&self, toolchain_dir: &Path) -> PathBuf {
        match &self {
            exe @ InstalledFile::Executable { .. } => {
                toolchain_dir.join("bin").join(exe.to_string())
            },
            lib @ InstalledFile::Library { .. } => toolchain_dir.join("lib").join(lib.to_string()),
        }
    }
}

impl Display for InstalledFile {
    fn fmt(&self, f: &mut fmt::Formatter<'_>) -> fmt::Result {
        match &self {
            InstalledFile::Executable { binary_name: executable_name } => {
                f.write_str(executable_name)
            },
            InstalledFile::Library { library_name, .. } => f.write_str(library_name),
        }
    }
}

#[derive(Serialize, Deserialize, Debug, Clone)]
#[serde(rename_all = "snake_case")]
/// Represents each possible "word" variant that is passed to the Command
/// line. These are used to resolve an [[Alias]] to its associated command.
/// NOTE: In the manifest
pub enum CliCommand {
    /// Resolve the command to a [[Component]]'s corresponding executable.
    Executable,
    /// Resolve the command to a [[Toolchain]]'s library path (<toolchain>/lib)
    #[serde(rename = "lib_path")]
    LibPath,
    /// Resolve the command to a [[Toolchain]]'s var directory (<toolchain>/var).
    /// Optionally, it can contain a file name, which represents a file in
    /// <toolchain>/var/<file>.
    // NOTE: Potentially in the future, we might want this to be an Optional field
    #[serde(rename = "var_path")]
    VarPath,
    /// An argument that is passed verbatim, as is.
    #[serde(untagged)]
    Verbatim(String),
}

impl fmt::Display for CliCommand {
    fn fmt(&self, f: &mut fmt::Formatter<'_>) -> fmt::Result {
        match &self {
            CliCommand::Executable => write!(f, "executable"),
            CliCommand::LibPath => write!(f, "lib_path"),
            CliCommand::VarPath => write!(f, "var_path"),
            CliCommand::Verbatim(word) => write!(f, "verbatim: {word}"),
        }
    }
}

pub fn resolve_command(
    commands: &[CliCommand],
    channel: &Channel,
    component: &Component,

    config: &Config,
) -> anyhow::Result<Vec<String>> {
    let mut resolution = Vec::with_capacity(commands.len());
    let mut commands = commands.iter();

    while let Some(command) = commands.next() {
        match command {
            CliCommand::Executable => {
                let name = &component.name;
                let component = channel.get_component(name).with_context(|| {
                    format!(
                        "Component named {} is not present in toolchain version {}",
                        name, channel.name
                    )
                })?;

                resolution.push(component.get_cli_display());
            },
            CliCommand::LibPath => {
                let channel_dir = channel.get_channel_dir(config);

                let toolchain_path = channel_dir.join("lib");

                resolution.push(toolchain_path.to_string_lossy().to_string())
            },
            // The VarPath must be followed by a file name.
            CliCommand::VarPath => {
                let channel_dir = channel.get_channel_dir(config);

                let toolchain_path = channel_dir.join("var");

                let next_command =
                    commands.next().context("var_path needs to be followed by a path name")?;

                let CliCommand::Verbatim(directory_name) = next_command else {
                    bail!(format!("After var_path a file is required. Got: {}", next_command))
                };

                let full_path = toolchain_path.join(directory_name);

                resolution.push(full_path.to_string_lossy().to_string())
            },
            CliCommand::Verbatim(name) => resolution.push(name.to_string()),
        }
    }

    Ok(resolution)
}

pub type Alias = String;
/// List of the commands that need to be run when [[Alias]] is called.
pub type CLICommand = Vec<CliCommand>;
/// An installable component of a toolchain
#[derive(Serialize, Deserialize, Debug, Clone)]
pub struct Component {
    /// The canonical name of this toolchain component.
    pub name: Cow<'static, str>,
    /// The versioning authority for this component.
    #[serde(flatten)]
    pub version: Authority,
    /// Optional features to enable, if applicable, when installing this
    /// component.
    #[serde(default)]
    #[serde(skip_serializing_if = "Vec::is_empty")]
    pub features: Vec<String>,
    /// Other components that are required if this component is installed.
    #[serde(default)]
    #[serde(skip_serializing_if = "Vec::is_empty")]
    pub requires: Vec<String>,
    /// Commands used to call the [[Component]]'s associated executable.
    /// IMPORTANT: This requires the [[Component::installed_file]] field to be
    /// an [[InstalledFile::Executable]] either explicitly or implicitly.
    #[serde(default)]
    #[serde(skip_serializing_if = "Vec::is_empty")]
    call_format: Vec<CliCommand>,
    /// If not None, then this component requires a specific toolchain to
    /// compile.
    #[serde(default)]
    #[serde(skip_serializing_if = "Option::is_none")]
    pub rustup_channel: Option<String>,
    /// This field is used for crates that install files whose name is different
    /// than that of the crate. For instance: miden-vm's executable is stored as
    /// 'miden'.
    /// This field indicates which type of file the component will install.
    /// IMPORTANT: If this field is missing from the manifest, then it means
    /// that the component will install an executable that is named just like
    /// the crate. To access this value, use [[Component::get_installed_file]].
    #[serde(default)]
    #[serde(skip_serializing_if = "Option::is_none")]
    #[serde(flatten)]
    installed_file: Option<InstalledFile>,
    /// This HashMap associates each alias to the corresponding command that
    /// needs to be executed.
    /// NOTE: The list of commands that is resolved can have an "arbitrary"
    /// ordering: the executable associated with this command is not forced to
    /// come in first.
    ///
    /// Here's an example aliases entry in a manifest.json:
    ///
    /// ```json
    /// {
    ///   "name": "component-name",
    ///   "package": "component-package",
    ///   "version": "X.Y.Z",
    ///   "installed_executable": "miden-component",
    ///   "aliases": {
    ///       "alias1": [{"resolve": "component-name"}, {"verbatim": "argument"}],
    ///       "alias2": [{"verbatim": "cargo"}, {"resolve": "component-name"}, {"verbatim": "build"}]
    ///     }
    /// },
    /// ```
    #[serde(default)]
    #[serde(skip_serializing_if = "HashMap::is_empty")]
    pub aliases: HashMap<Alias, CLICommand>,
<<<<<<< HEAD
    /// If the component requires initialization, this field holds the
    /// initialization subcommand(s).
    #[serde(default)]
    #[serde(skip_serializing_if = "Vec::is_empty")]
    pub initialization: Vec<String>,
    /// Pre-built artifact.
    #[serde(flatten)]
    artifacts: Option<Artifacts>,
=======
>>>>>>> 1d4da1e7
    /// The file used by midenup's 'miden' to call the components executable.
    /// If None, then the component's file will be saved as 'miden <name>'.
    /// This distinction exists mainly for components like cargo-miden, which
    /// differ in how they are called.
    #[serde(default)]
    #[serde(skip_serializing_if = "Option::is_none")]
    symlink_name: Option<String>,
}

impl Component {
    pub fn new(name: impl Into<Cow<'static, str>>, version: Authority) -> Self {
        Self {
            name: name.into(),
            version,
            features: vec![],
            requires: vec![],
            call_format: vec![],
            rustup_channel: None,
            installed_file: None,
            aliases: HashMap::new(),
            artifacts: None,
            symlink_name: None,
        }
    }

    /// NOTE: This method is used to check if the current Component is up to
    /// date with its upstream equivalent. This is used to check if they
    /// different in fields BESIDES the name. The [Component::eq] implementation
    /// only tests name equality and is only used to check for components that
    /// got added/removed.
    pub fn is_up_to_date(&self, upstream: &Self) -> bool {
        match (&self.version, &upstream.version) {
            // NOTE: Components that are installed via git BRANCHES are a special
            // case because we need to check if new commits have been pushed since
            // the component was installed.  When these components are installed,
            // the lastest available commit hash is saved with them in the local
            // manifest. We use this to check if an update is in order.
            // Do note that the upstream manifest is not needed for these.
            (
                Authority::Git {
                    repository_url: repository_url_a,
                    target:
                        GitTarget::Branch {
                            name: name_a,
                            latest_revision: local_revision,
                        },
                    ..
                },
                Authority::Git {
                    repository_url: repository_url_b,
                    target: GitTarget::Branch { name: name_b, .. },
                    ..
                },
            ) => {
                if name_a != name_b {
                    return false;
                }
                if repository_url_a != repository_url_b {
                    return false;
                }

                // If, for whatever reason, we fail to find the latest hash,
                // we simply leave it empty. That does mean that an update
                // will be triggered even if the component does not need it.
                let latest_upstream_revision =
                    utils::git::find_latest_hash(repository_url_b.as_str(), name_b).ok();

                match (local_revision, latest_upstream_revision) {
                    (Some(local_revision), Some(upstream_revision)) => {
                        if *local_revision != upstream_revision {
                            return false;
                        }
                    },
                    // If either is missing, trigger an update regardless.
                    _ => {
                        return false;
                    },
                };

                return true;
            },
            (
                Authority::Path {
                    path: path_a,
                    crate_name: crate_name_a,
                    last_modification: last_modification_a,
                },
                Authority::Path {
                    path: path_b,
                    crate_name: crate_name_b,
                    last_modification: last_modification_b,
                },
            ) => {
                if path_a != path_b {
                    return false;
                }
                if crate_name_a != crate_name_b {
                    return false;
                }

                let local_latest = last_modification_a;

                let latest_registered_modification =
                    utils::fs::latest_modification(path_b).ok().map(|modification| {
                        // std::dbg!(&modification.1);
                        modification.0
                    });

                // last_modification_b should almost always be None, since the
                // latest modification time is checked on demand. However, if
                // for whatever reason, the manifest contains a latest
                // modification time, we honor it.
                let new_latest = last_modification_b.or(latest_registered_modification);

                match (local_latest, new_latest) {
                    (Some(local_latest), Some(new_latest)) => {
                        return new_latest <= *local_latest;
                    },
                    // If anything failed, we simply mark the component as
                    // needing an update.
                    // The idea being that components installed from a path are
                    // skipped during updates by default and are only updated if
                    // the user explicitly passes the necessary flags.
                    _ => return false,
                }
            },
            (version_a, version_b) => {
                if version_a != version_b {
                    return false;
                }
            },
        };

        if self.features != upstream.features {
            return false;
        }

        if self.requires != upstream.requires {
            return false;
        }

        if self.rustup_channel != upstream.rustup_channel {
            return false;
        }

        if self.installed_file != upstream.installed_file {
            return false;
        }

        true
    }

    /// Returns the name of the executable corresponding to this component.
    /// If the component does not specify the installed file name, that means
    /// that it installs and executable named exactly like the crate.
    pub fn get_installed_file(&self) -> InstalledFile {
        if let Some(installed_file) = &self.installed_file {
            installed_file.clone()
        } else {
            InstalledFile::Executable { binary_name: self.name.to_string() }
        }
    }

    /// Returns the String representation under which midenup calls a component.
    pub fn get_cli_display(&self) -> String {
        format!("miden {}", self.name)
    }

    /// Returns the name of symlink associated with a component.
    pub fn get_symlink_name(&self) -> String {
        if let Some(symlink_name) = &self.symlink_name {
            symlink_name.clone()
        } else {
            format!("miden {}", self.name)
        }
    }

    /// Returns the String representation under which midenup calls a component.
    pub fn get_call_format(&self) -> Vec<CliCommand> {
        if self.call_format.is_empty() {
            vec![CliCommand::Executable]
        } else {
            self.call_format.clone()
        }
    }

    /// Returns the URI for a given [target] (if available).
    pub fn get_uri_for(&self, target: &TargetTriple) -> Option<String> {
        self.artifacts.as_ref().and_then(|artifacts| artifacts.get_uri_for(target))
    }
}

/// User-facing channel reference. The main difference with this and [Channel]
/// is the definition of "stable". The definition of "stable" 'under the hood'
/// is the lastest available non-nightly channel. If the user passes
/// [UserChannel::Stable] as the target channel, we then handle the mapping from
/// it to the underlying [Channel] representation.
#[derive(Serialize, Debug, Clone)]
#[serde(rename_all = "snake_case")]
pub enum UserChannel {
    Stable,
    Nightly,
    #[serde(untagged)]
    Version(semver::Version),
    #[serde(untagged)]
    Other(Cow<'static, str>),
}

impl Display for UserChannel {
    fn fmt(&self, f: &mut fmt::Formatter<'_>) -> fmt::Result {
        match self {
            Self::Version(version) => write!(f, "{version}"),
            Self::Stable => f.write_str("stable"),
            Self::Nightly => f.write_str("nightly"),
            Self::Other(custom_name) => write!(f, "{custom_name}"),
        }
    }
}

impl<'de> serde::de::Deserialize<'de> for UserChannel {
    fn deserialize<D>(deserializer: D) -> Result<Self, D::Error>
    where
        D: serde::Deserializer<'de>,
    {
        use serde::de::Unexpected;
        use serde_untagged::UntaggedEnumVisitor;

        UntaggedEnumVisitor::new()
            .string(|s| {
                s.parse::<UserChannel>().map_err(|err| {
                    serde::de::Error::invalid_value(Unexpected::Str(s), &err.to_string().as_str())
                })
            })
            .deserialize(deserializer)
    }
}

impl core::str::FromStr for UserChannel {
    type Err = anyhow::Error;

    fn from_str(s: &str) -> Result<Self, Self::Err> {
        use anyhow::anyhow;

        match s {
            "stable" => Ok(Self::Stable),
            "nightly" => Ok(Self::Nightly),
            version => semver::Version::parse(version)
                .map(Self::Version)
                .map_err(|err| anyhow!("invalid channel version: {err}")),
        }
    }
}<|MERGE_RESOLUTION|>--- conflicted
+++ resolved
@@ -523,17 +523,9 @@
     #[serde(default)]
     #[serde(skip_serializing_if = "HashMap::is_empty")]
     pub aliases: HashMap<Alias, CLICommand>,
-<<<<<<< HEAD
-    /// If the component requires initialization, this field holds the
-    /// initialization subcommand(s).
-    #[serde(default)]
-    #[serde(skip_serializing_if = "Vec::is_empty")]
-    pub initialization: Vec<String>,
     /// Pre-built artifact.
     #[serde(flatten)]
     artifacts: Option<Artifacts>,
-=======
->>>>>>> 1d4da1e7
     /// The file used by midenup's 'miden' to call the components executable.
     /// If None, then the component's file will be saved as 'miden <name>'.
     /// This distinction exists mainly for components like cargo-miden, which
