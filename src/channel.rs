--- conflicted
+++ resolved
@@ -329,13 +329,6 @@
     #[serde(skip_serializing_if = "Option::is_none")]
     #[serde(flatten)]
     installed_file: Option<InstalledFile>,
-<<<<<<< HEAD
-    /// If the component requires initialization, this field holds the
-    /// initialization subcommand(s).
-    #[serde(default)]
-    #[serde(skip_serializing_if = "Vec::is_empty")]
-    pub initialization: Vec<String>,
-=======
     /// This HashMap associates each alias to the corresponding command that
     /// needs to be executed.
     /// NOTE: The list of commands that is resolved can have an "arbitrary"
@@ -359,7 +352,11 @@
     #[serde(default)]
     #[serde(skip_serializing_if = "HashMap::is_empty")]
     pub aliases: HashMap<Alias, CLICommand>,
->>>>>>> 21fe4c6a
+    /// If the component requires initialization, this field holds the
+    /// initialization subcommand(s).
+    #[serde(default)]
+    #[serde(skip_serializing_if = "Vec::is_empty")]
+    pub initialization: Vec<String>,
 }
 
 impl Component {
@@ -372,11 +369,8 @@
             call_format: vec![],
             rustup_channel: None,
             installed_file: None,
-<<<<<<< HEAD
             initialization: vec![],
-=======
             aliases: HashMap::new(),
->>>>>>> 21fe4c6a
         }
     }
 
@@ -578,11 +572,8 @@
                 call_format: Vec::new(),
                 rustup_channel: None,
                 installed_file: None,
-<<<<<<< HEAD
                 initialization: vec![],
-=======
                 aliases: HashMap::new(),
->>>>>>> 21fe4c6a
             },
             Component {
                 name: std::borrow::Cow::Borrowed("std"),
@@ -595,11 +586,8 @@
                 rustup_channel: None,
                 call_format: Vec::new(),
                 installed_file: None,
-<<<<<<< HEAD
                 initialization: vec![],
-=======
                 aliases: HashMap::new(),
->>>>>>> 21fe4c6a
             },
             Component {
                 name: std::borrow::Cow::Borrowed("removed-component"),
@@ -612,11 +600,8 @@
                 rustup_channel: None,
                 call_format: Vec::new(),
                 installed_file: None,
-<<<<<<< HEAD
                 initialization: vec![],
-=======
                 aliases: HashMap::new(),
->>>>>>> 21fe4c6a
             },
             Component {
                 name: std::borrow::Cow::Borrowed("base"),
@@ -629,11 +614,8 @@
                 rustup_channel: None,
                 call_format: Vec::new(),
                 installed_file: None,
-<<<<<<< HEAD
                 initialization: vec![],
-=======
                 aliases: HashMap::new(),
->>>>>>> 21fe4c6a
             },
         ];
 
@@ -649,11 +631,8 @@
                 rustup_channel: None,
                 call_format: Vec::new(),
                 installed_file: None,
-<<<<<<< HEAD
                 initialization: vec![],
-=======
                 aliases: HashMap::new(),
->>>>>>> 21fe4c6a
             },
             Component {
                 name: std::borrow::Cow::Borrowed("std"),
@@ -666,11 +645,8 @@
                 rustup_channel: None,
                 call_format: Vec::new(),
                 installed_file: None,
-<<<<<<< HEAD
                 initialization: vec![],
-=======
                 aliases: HashMap::new(),
->>>>>>> 21fe4c6a
             },
             Component {
                 name: std::borrow::Cow::Borrowed("new-component"),
@@ -683,11 +659,8 @@
                 rustup_channel: None,
                 call_format: Vec::new(),
                 installed_file: None,
-<<<<<<< HEAD
                 initialization: vec![],
-=======
                 aliases: HashMap::new(),
->>>>>>> 21fe4c6a
             },
             Component {
                 name: std::borrow::Cow::Borrowed("base"),
@@ -700,11 +673,8 @@
                 rustup_channel: None,
                 call_format: Vec::new(),
                 installed_file: None,
-<<<<<<< HEAD
                 initialization: vec![],
-=======
                 aliases: HashMap::new(),
->>>>>>> 21fe4c6a
             },
         ];
 
@@ -749,11 +719,8 @@
             call_format: Vec::new(),
             rustup_channel: None,
             installed_file: None,
-<<<<<<< HEAD
             initialization: vec![],
-=======
             aliases: HashMap::new(),
->>>>>>> 21fe4c6a
         }];
 
         let new_components = [Component {
@@ -767,11 +734,8 @@
             rustup_channel: None,
             call_format: Vec::new(),
             installed_file: None,
-<<<<<<< HEAD
             initialization: vec![],
-=======
             aliases: HashMap::new(),
->>>>>>> 21fe4c6a
         }];
 
         let old = Channel {
