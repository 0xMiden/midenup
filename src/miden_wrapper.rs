<<<<<<< HEAD
use std::{borrow::Cow, ffi::OsString, str::FromStr, string::ToString};
=======
use std::{collections::HashMap, ffi::OsString, string::ToString};
>>>>>>> 21fe4c6a

use anyhow::{Context, anyhow, bail};
use colored::Colorize;

pub use crate::config::Config;
use crate::{
    channel::{Alias, CLICommand, Channel, Component, InstalledFile},
    manifest::Manifest,
    toolchain::Toolchain,
};

/// These are the know help messages variants that midenup is aware of.
enum HelpMessage {
    /// Show the default help message, similar to the one you would get with
    /// clap's "--help" flag.
    Default,

    /// Show a help message specific to the current active [[Toolchain]].
    /// NOTE: This help message *could* trigger an install if the active
    /// [[Toolchain]] is not installed.
    Toolchain,

    /// This variant represents a "fallback" option where we save the user's
    /// input so that we later on try to map it to a [[Component]].  This
    /// mapping is dependent on the currently active [[Toolchain]]. These will
    /// try to be resolved into a [[MidenArgument]].
    /// NOTE: This help message *could* trigger an install if the active
    /// [[Toolchain]] is not installed.
    Resolve(String),
}

/// The possible non-help commands that a user's input can be resolved into.
enum MidenArgument<'a> {
    /// The passed argument was an Alias stored in the local [[Manifest]]. [[AliasResolution]]
    /// represents the list of commands that need to be executed. NOTE: Some of these might need
    /// to get resolved.
    Alias(&'a Component, CLICommand),
    /// The argument was the name of a component stored in the [[Manifest]].
    Component(&'a Component),
}

enum EnvironmentError {
    UnkownArgument,
}
struct ToolchainEnvironment {
    aliases: HashMap<Alias, CLICommand>,
    components: Vec<Component>,
}
impl ToolchainEnvironment {
    fn new(channel: &Channel) -> Self {
        let aliases = channel.get_aliases();
        let components = channel.components.clone();
        ToolchainEnvironment { aliases, components }
    }

    fn resolve(&self, argument: String) -> Result<MidenArgument<'_>, EnvironmentError> {
        if let Some(component) = self.components.iter().find(|c| c.aliases.contains_key(&argument))
        {
            let resolution = component.aliases.get(&argument).unwrap();
            Ok(MidenArgument::Alias(component, resolution.clone()))
        } else if let Some(component) = self.components.iter().find(|c| c.name == argument) {
            Ok(MidenArgument::Component(component))
        } else {
            Err(EnvironmentError::UnkownArgument)
        }
    }

    fn get_components_display(&self) -> String {
        self.components
            .iter()
            .filter(|c| !matches!(c.get_installed_file(), InstalledFile::Library { .. }))
            .map(|c| format!("  {}\n", c.name.bold()))
            .collect::<String>()
    }

    fn get_aliases_display(&self) -> String {
        let mut aliases: Vec<_> = self.aliases.keys().collect();
        aliases.sort();
        aliases.iter().map(|alias| format!("  {}\n", alias.bold())).collect::<String>()
    }
}

/// These are the possible types of subcommands that `miden` is aware of.
enum MidenSubcommand {
    /// Aliases that correspond to a tuple of a known component + a set of
    /// prefixed arguments. For more information, see [[MidenAliases]].
    /// NOTE: With the exception of [[HelpMessage::Default]], this command
    /// *could* trigger an install if the active [[Toolchain]] is not installed.
    Help(HelpMessage),
    /// Displays midenup cargo version ang git revision hash.
    Version,
    /// The user passed in a subcommand that needs to be resolved using the
    /// currently active [[Toolchain]]. Resolution can result in one of the
    /// following elements:
    /// - An alias
    /// - A [[Component]]
    ///
    /// If it's none of those, then we error out.
    ///
    /// NOTE: This command *could* trigger an install if the active
    /// [[Toolchain]] is not installed.
    Resolve(String),
}

fn parse_subcommand(subcommand: &str, argv: &[OsString]) -> MidenSubcommand {
    if subcommand == "help" {
        match argv.get(2).and_then(|c| c.to_str()) {
            None => MidenSubcommand::Help(HelpMessage::Default),
            Some("toolchain") => MidenSubcommand::Help(HelpMessage::Toolchain),
            Some(other) => MidenSubcommand::Help(HelpMessage::Resolve(other.to_string())),
        }
    } else if subcommand == "--version" {
        MidenSubcommand::Version
    } else {
        MidenSubcommand::Resolve(subcommand.to_string())
    }
}

pub fn miden_wrapper(
    argv: Vec<OsString>,
    config: &Config,
    local_manifest: &mut Manifest,
) -> anyhow::Result<()> {
    // Extract the target binary to execute from argv[1]
    let subcommand = {
        let subcommand = argv.get(1).with_context(|| {
            format!(
                "
{}: '{}' requires a subcommand but one was not provided

{} {} <ALIAS|COMMAND>

For more information, try 'miden help'.
",
                "error:".red().bold(),
                "miden".yellow().bold(),
                "Usage".bold().underline(),
                "miden".bold(),
            )
        })?;
        subcommand.to_str().expect("Invalid command name: {subcommand}")
    };

    let parsed_subcommand = parse_subcommand(subcommand, &argv);

    // NOTE: We handle these case first to avoid triggering an install when help
    // related commands are run.
    match parsed_subcommand {
        MidenSubcommand::Help(HelpMessage::Default) => {
            println!("{}", default_help());
            return Ok(());
        },
        MidenSubcommand::Version => {
            println!("{}", display_version(config));
            return Ok(());
        },
        _ => (),
    }

    // Make sure we know the current toolchain so we can modify the PATH appropriately
    let toolchain = Toolchain::ensure_current_is_installed(config, local_manifest)?;
    let channel = local_manifest
        .get_channel(&toolchain.channel)
        .context("Couldn't find active toolchain in the manifest.")?;
    let toolchain_environment = ToolchainEnvironment::new(channel);

    let (extra_arguments, include_rest_of_args) = match parsed_subcommand {
        MidenSubcommand::Help(HelpMessage::Default) => unreachable!(),
        MidenSubcommand::Help(HelpMessage::Toolchain) => {
            let help = toolchain_help(&toolchain_environment);

            println!("{help}");

            return Ok(());
        },
        MidenSubcommand::Help(HelpMessage::Resolve(_)) => {
            // NOTE: We rely on the different component's CLI interfaces to
            // recognize the "--help" flag. Currently, this relies on the fact
            // that clap recognizes said flag by default.
            // Source: https://github.com/clap-rs/clap/blob/583ba4ad9a4aea71e5b852b142715acaeaaaa050/src/_features.rs#L10
            (vec!["--help".to_string()], false)
        },
        _ => (vec![], true),
    };

    // We obtain the target executable and prefixes that are associated with the
    // passed subcommand.
    let (target_exe, mut prefix_args) = match parsed_subcommand {
        MidenSubcommand::Version => unreachable!(),
        MidenSubcommand::Help(HelpMessage::Default) => unreachable!(),
        MidenSubcommand::Help(HelpMessage::Toolchain) => unreachable!(),
        // Resolution, either for help or for actual execution is the same. The
        // only difference is wheter you append "--help" at the end and if we
        // process additional arguments.
        MidenSubcommand::Help(HelpMessage::Resolve(resolve))
        | MidenSubcommand::Resolve(resolve) => {
            match toolchain_environment.resolve(resolve.clone()) {
                Ok(MidenArgument::Alias(component, alias_resolutions)) => {
                    let commands = alias_resolutions
                        .iter()
                        .map(|description| description.resolve_command(channel, component, config))
                        .collect::<Result<Vec<String>, _>>()?;

                    // SAFETY: Safe under the assumption that every alias has an
                    // associated command.
                    let command = commands.first().unwrap().clone();
                    let aliased_arguments: Vec<String> = commands.into_iter().skip(1).collect();

                    (command, aliased_arguments)
                },
                Ok(MidenArgument::Component(component)) => {
                    let call_convention = component
                        .get_call_format()
                        .iter()
                        .map(|argument| argument.resolve_command(channel, component, config))
                        .collect::<Result<Vec<String>, _>>()?;

                    // SAFETY: Safe under the assumption that every call_format has at least one
                    // argument
                    let command = call_convention.first().unwrap().clone();
                    let args: Vec<String> = call_convention.into_iter().skip(1).collect();

                    (command, args)
                },
                Err(_) => {
                    let aliases = toolchain_environment.get_aliases_display();
                    let components = toolchain_environment.get_components_display();
                    bail!(
                        "Failed to resolve {}: Neither known alias or component.

These are the known aliases:
{aliases}
And these are the known components:
{components}

        ",
                        resolve.clone(),
                    );
                },
            }
        },
    };

    // Now that executable resolution is done, we append the extra arguments we
    // obtained in the beginning.
    prefix_args.extend(extra_arguments);

    // Compute the effective PATH for this command
    let toolchain_bin = config
        .midenup_home
        .join("toolchains")
        .join(toolchain.channel.to_string())
        .join("bin");
    let path = match std::env::var_os("PATH") {
        Some(prev_path) => {
            let mut path = OsString::from(format!("{}:", toolchain_bin.display()));
            path.push(prev_path);
            path
        },
        None => toolchain_bin.into_os_string(),
    };

    let rest_of_args = if include_rest_of_args {
        argv.iter().skip(2)
    } else {
        // We don't want to pass the rest of the CLI arguments to the subshell
        // in this case.
        // This is equivalent to std::iter::empty::<OsString>()
        argv.iter().skip(argv.len())
    };

    let mut output = std::process::Command::new(target_exe)
        .env("MIDENUP_HOME", &config.midenup_home)
        .env("PATH", path)
        .args(prefix_args)
        .args(rest_of_args)
        .stderr(std::process::Stdio::inherit())
        .stdout(std::process::Stdio::inherit())
        .spawn()
        .with_context(|| format!("failed to run 'miden {subcommand}'"))?;

    let status = output.wait().with_context(|| {
        format!("error occurred while waiting for 'miden {subcommand}' to finish executing")
    })?;

    if status.success() {
        Ok(())
    } else {
        bail!("'miden {}' failed with status {}", subcommand, status.code().unwrap_or(1))
    }
}

<<<<<<< HEAD
fn toolchain_help(channel: &Channel) -> String {
    let available_components: String = channel
        .components
        .iter()
        .filter(|c| !matches!(c.get_installed_file(), InstalledFile::Library { .. }))
        .map(|c| {
            let initialization_indicator = if !c.initialization.is_empty() {
                let subcommand = c.initialization.join(" ");
                let command = format!("miden {}", c.name);

                Cow::Owned(format!("(requires init: `{} {}`)", command, subcommand))
            } else {
                Cow::Borrowed("")
            };
            format!("  {} {}\n", c.name.bold(), initialization_indicator)
        })
        .collect();
=======
fn display_version(config: &Config) -> String {
    // NOTE: These files are generated in the project's build.rs.

    let compiled_cargo_version = include_str!(concat!(env!("OUT_DIR"), "/cargo_version.in"));

    let git_revision = include_str!(concat!(env!("OUT_DIR"), "/git_revision.in"));

    let midenup_version = env!(
        "CARGO_PKG_VERSION",
        "CARGO_PKG_VERSION environment variable not set.\
                 This should be set by cargo by default; however, if not, it can be manually set using the `version` field in the Cargo.toml file"
    );
    let cargo_version = {
        std::process::Command::new("cargo")
            .arg("--version")
            .output()
            .map_err(|err| anyhow::anyhow!("failed to run 'cargo --version' because of {err}"))
            .and_then(|output| {
                String::from_utf8(output.stdout).map_err(|err| {
                    anyhow::anyhow!("failed to parse cargo version because of: {err}")
                })
            })
            .inspect_err(|e| {
                println!("Failed to obtain cargo version:");
                println!("{}", e);
                println!("Leaving as unknown")
            })
            .unwrap_or("unknown".to_string())
    };
    let cargo_version = cargo_version.trim();

    let toolchain_version = Toolchain::current(config)
        .and_then(|(toolchain, _)| {
            config
                .manifest
                .get_channel(&toolchain.channel)
                .map(|channel| channel.name.to_string())
                .ok_or(anyhow!("channel: {} doesn't exist or isn't available ", toolchain.channel))
        })
        .inspect_err(|err| {
            println!(
                "failed to obtain current toolchain error because of: {err}, leaving as unknown"
            )
        })
        .unwrap_or("unknown".to_string());

    let github_issue = {
        let short_body = format!(
            "<!--- (leave this at the bottom) --> midenup:{midenup_version}, toolchain: {toolchain_version}, cargo:{cargo_version}, rev:{git_revision}"
        );
        format!(
            "https://github.com/0xMiden/midenup/issues/new?title=bug:<YOUR_ISSUE>&body={short_body}"
        )
    };

>>>>>>> 21fe4c6a
    format!(
        "
The Miden toolchain porcelain:

Environment:
- cargo version: {cargo_version}.

Midenup:
- midenup + miden version: {midenup_version}.
- active toolchain version: {toolchain_version}.
- midenup revision: {git_revision}.
- midenup was compiled with {compiled_cargo_version}.


<<<<<<< HEAD
{}
  help                   Print this help message
  help toolchain         Print this help message {}
  help <COMPONENT>       Print <COMPONENTS>'s help message {}
=======
Found a bug? Create an issue by copying this into your browser:
>>>>>>> 21fe4c6a

{github_issue}
"
    )
}

fn toolchain_help(toolchain_environment: &ToolchainEnvironment) -> String {
    let available_components: String = toolchain_environment.get_components_display();
    let available_aliases: String = toolchain_environment.get_aliases_display();

    let usage = "Usage:".bold().underline();
    let miden = "miden".bold();
    let asterisk = "*".bold();
    let available_aliases_text = "Available aliases:".bold().underline();
    let available_components_text = "Available components:".bold().underline();
    let help = "Help:".bold().underline();

    format!(
        "The Miden toolchain porcelain

{usage} {miden} <ALIAS|COMPONENT>

{available_aliases_text}
{available_aliases}
{available_components_text}
{available_components}

{help}
  help                   Print this help message
  help toolchain         Print this help message {asterisk}
  help <COMPONENT>       Print <COMPONENTS>'s help message {asterisk}

{asterisk}: These commands will install the currently present toolchain if not installed.
",
    )
}

fn default_help() -> String {
    let asterisk = "*".bold();
    let help = "Help:".bold().underline();
    format!(
        "The Miden toolchain porcelain

{help}
  help                   Print this help message
  help toolchain         Print help about the currently available aliases and components {asterisk}
  help <COMPONENT>       Print a specific <COMPONENTS>'s help message {asterisk}

{asterisk}: These commands will install the currently present toolchain if not installed.
",
    )
}<|MERGE_RESOLUTION|>--- conflicted
+++ resolved
@@ -1,8 +1,4 @@
-<<<<<<< HEAD
-use std::{borrow::Cow, ffi::OsString, str::FromStr, string::ToString};
-=======
-use std::{collections::HashMap, ffi::OsString, string::ToString};
->>>>>>> 21fe4c6a
+use std::{borrow::Cow, collections::HashMap, ffi::OsString, string::ToString};
 
 use anyhow::{Context, anyhow, bail};
 use colored::Colorize;
@@ -74,7 +70,17 @@
         self.components
             .iter()
             .filter(|c| !matches!(c.get_installed_file(), InstalledFile::Library { .. }))
-            .map(|c| format!("  {}\n", c.name.bold()))
+            .map(|c| {
+                let initialization_indicator = if !c.initialization.is_empty() {
+                    let subcommand = c.initialization.join(" ");
+                    let command = format!("miden {}", c.name);
+
+                    Cow::Owned(format!("(requires init: `{} {}`)", command, subcommand))
+                } else {
+                    Cow::Borrowed("")
+                };
+                format!("  {} {}\n", c.name.bold(), initialization_indicator)
+            })
             .collect::<String>()
     }
 
@@ -295,25 +301,6 @@
     }
 }
 
-<<<<<<< HEAD
-fn toolchain_help(channel: &Channel) -> String {
-    let available_components: String = channel
-        .components
-        .iter()
-        .filter(|c| !matches!(c.get_installed_file(), InstalledFile::Library { .. }))
-        .map(|c| {
-            let initialization_indicator = if !c.initialization.is_empty() {
-                let subcommand = c.initialization.join(" ");
-                let command = format!("miden {}", c.name);
-
-                Cow::Owned(format!("(requires init: `{} {}`)", command, subcommand))
-            } else {
-                Cow::Borrowed("")
-            };
-            format!("  {} {}\n", c.name.bold(), initialization_indicator)
-        })
-        .collect();
-=======
 fn display_version(config: &Config) -> String {
     // NOTE: These files are generated in the project's build.rs.
 
@@ -369,7 +356,6 @@
         )
     };
 
->>>>>>> 21fe4c6a
     format!(
         "
 The Miden toolchain porcelain:
@@ -384,14 +370,7 @@
 - midenup was compiled with {compiled_cargo_version}.
 
 
-<<<<<<< HEAD
-{}
-  help                   Print this help message
-  help toolchain         Print this help message {}
-  help <COMPONENT>       Print <COMPONENTS>'s help message {}
-=======
 Found a bug? Create an issue by copying this into your browser:
->>>>>>> 21fe4c6a
 
 {github_issue}
 "
