use anyhow::Context;

<<<<<<< HEAD
use crate::{
    Config, MIDENUP_PARENT_DEFAULT_DIR, commands, config::ensure_midenup_home_exists,
    manifest::Manifest,
};
=======
use crate::{Config, utils};
>>>>>>> 88b40cc0

/// This functions bootstrap the `midenup` environment (creates basic directory
/// structure, creates the miden executable symlink, etc.), if not already
/// initialized.
/// NOTE: An environment is considered to be "uninitialized" if *at least* one element
/// (be it a file, directory, etc) is missing,
///
/// The following is a sketch of the directory tree and contents
///
/// $MIDENUP_HOME
/// |- bin/
/// | |- miden --> $CARGO_INSTALL_DIR/midenup
/// |- toolchains
/// | |- stable/ --> <channel>/
/// | |- <channel>/
/// | | |- bin/
/// | | |- lib/
/// | | | |- std.masp
/// |- config.toml
/// |- manifest.json
pub fn init(config: &Config) -> anyhow::Result<()> {
    let mut already_exists = true;

    let midenhome_dir = &config.midenup_home;
    if !midenhome_dir.exists() {
        std::fs::create_dir_all(midenhome_dir).with_context(|| {
            format!("failed to initialize MIDENUP_HOME directory: '{}'", midenhome_dir.display())
        })?;
        already_exists = false;
    }
    let local_manifest_file = config.midenup_home.join("manifest").with_extension("json");
    if !local_manifest_file.exists() {
        std::fs::File::create(&local_manifest_file).with_context(|| {
            format!(
                "failed to create local manifest.json file in: '{}'",
                local_manifest_file.display()
            )
        })?;
        already_exists = false;
    }

    let bin_dir = config.midenup_home.join("bin");
    if !bin_dir.exists() {
        std::fs::create_dir_all(&bin_dir).with_context(|| {
            format!("failed to initialize MIDENUP_HOME subdirectory: '{}'", bin_dir.display())
        })?;
        already_exists = false;
    }

    // Write the symlink for `miden` to $MIDENUP_HOME/bin
    let current_exe =
        std::env::current_exe().expect("unable to get location of current executable");
    let miden_exe = bin_dir.join("miden");
    if !miden_exe.exists() {
        utils::symlink(&miden_exe, &current_exe)?;
        already_exists = false;
    }

    let toolchains_dir = config.midenup_home.join("toolchains");
    if !toolchains_dir.exists() {
        std::fs::create_dir_all(&toolchains_dir).with_context(|| {
            format!(
                "failed to initialize MIDENUP_HOME subdirectory: '{}'",
                toolchains_dir.display()
            )
        })?;
        already_exists = false;
    }

<<<<<<< HEAD
    println!(
        "midenup was successfully initialized in:
{}
",
        config.midenup_home.as_path().display()
    );
=======
    if !already_exists {
        std::println!(
            "midenup was successfully initialized in:
{}",
            config.midenup_home.as_path().display()
        );
    } else {
        std::println!(
            "midenup already initialized in:
{}",
            config.midenup_home.as_path().display()
        );
    }
>>>>>>> 88b40cc0

    // We check if the `miden` executable is accessible via the $PATH. This is
    // most certainly not going to be the case the first time `midenup` is
    // initialized.
    let miden_is_accessible = std::process::Command::new("miden").arg("--version").output().is_ok();

    if !miden_is_accessible {
        let midenup_home_dir = match std::env::var(MIDENUP_PARENT_DEFAULT_DIR) {
            Ok(_) => String::from("${{XDG_DATA_HOME}}"),
            // Some OSs, like MacOs, don't define the XDG_* family of
            // environment variables. In those cases, we fall back on data_dir
            Err(_) => dirs::data_dir()
                .and_then(|dir| dir.into_os_string().into_string().ok())
                .unwrap_or(String::from("${{HOME}}/.local/share")),
        };

        std::println!(
            "
Could not find `miden` executable in the system's PATH. To enable it, add midenup's bin directory to your system's PATH. 

export MIDENUP_HOME={midenup_home_dir}/midenup
export PATH=${{MIDENUP_HOME}}/bin:$PATH

To your shell's profile file.
"
        );
    }

    Ok(())
}<|MERGE_RESOLUTION|>--- conflicted
+++ resolved
@@ -1,13 +1,6 @@
 use anyhow::Context;
 
-<<<<<<< HEAD
-use crate::{
-    Config, MIDENUP_PARENT_DEFAULT_DIR, commands, config::ensure_midenup_home_exists,
-    manifest::Manifest,
-};
-=======
-use crate::{Config, utils};
->>>>>>> 88b40cc0
+use crate::{Config, MIDENUP_PARENT_DEFAULT_DIR, utils};
 
 /// This functions bootstrap the `midenup` environment (creates basic directory
 /// structure, creates the miden executable symlink, etc.), if not already
@@ -29,14 +22,14 @@
 /// |- config.toml
 /// |- manifest.json
 pub fn init(config: &Config) -> anyhow::Result<()> {
-    let mut already_exists = true;
+    let mut already_initialized = true;
 
     let midenhome_dir = &config.midenup_home;
     if !midenhome_dir.exists() {
         std::fs::create_dir_all(midenhome_dir).with_context(|| {
             format!("failed to initialize MIDENUP_HOME directory: '{}'", midenhome_dir.display())
         })?;
-        already_exists = false;
+        already_initialized = false;
     }
     let local_manifest_file = config.midenup_home.join("manifest").with_extension("json");
     if !local_manifest_file.exists() {
@@ -46,7 +39,7 @@
                 local_manifest_file.display()
             )
         })?;
-        already_exists = false;
+        already_initialized = false;
     }
 
     let bin_dir = config.midenup_home.join("bin");
@@ -54,7 +47,7 @@
         std::fs::create_dir_all(&bin_dir).with_context(|| {
             format!("failed to initialize MIDENUP_HOME subdirectory: '{}'", bin_dir.display())
         })?;
-        already_exists = false;
+        already_initialized = false;
     }
 
     // Write the symlink for `miden` to $MIDENUP_HOME/bin
@@ -63,7 +56,7 @@
     let miden_exe = bin_dir.join("miden");
     if !miden_exe.exists() {
         utils::symlink(&miden_exe, &current_exe)?;
-        already_exists = false;
+        already_initialized = false;
     }
 
     let toolchains_dir = config.midenup_home.join("toolchains");
@@ -74,31 +67,8 @@
                 toolchains_dir.display()
             )
         })?;
-        already_exists = false;
+        already_initialized = false;
     }
-
-<<<<<<< HEAD
-    println!(
-        "midenup was successfully initialized in:
-{}
-",
-        config.midenup_home.as_path().display()
-    );
-=======
-    if !already_exists {
-        std::println!(
-            "midenup was successfully initialized in:
-{}",
-            config.midenup_home.as_path().display()
-        );
-    } else {
-        std::println!(
-            "midenup already initialized in:
-{}",
-            config.midenup_home.as_path().display()
-        );
-    }
->>>>>>> 88b40cc0
 
     // We check if the `miden` executable is accessible via the $PATH. This is
     // most certainly not going to be the case the first time `midenup` is
@@ -110,9 +80,13 @@
             Ok(_) => String::from("${{XDG_DATA_HOME}}"),
             // Some OSs, like MacOs, don't define the XDG_* family of
             // environment variables. In those cases, we fall back on data_dir
-            Err(_) => dirs::data_dir()
-                .and_then(|dir| dir.into_os_string().into_string().ok())
-                .unwrap_or(String::from("${{HOME}}/.local/share")),
+            Err(_) => {
+                already_initialized = false;
+
+                dirs::data_dir()
+                    .and_then(|dir| dir.into_os_string().into_string().ok())
+                    .unwrap_or(String::from("${{HOME}}/.local/share"))
+            },
         };
 
         std::println!(
@@ -127,5 +101,19 @@
         );
     }
 
+    if !already_initialized {
+        std::println!(
+            "midenup was successfully initialized in:
+{}",
+            config.midenup_home.as_path().display()
+        );
+    } else {
+        std::println!(
+            "midenup already initialized in:
+{}",
+            config.midenup_home.as_path().display()
+        );
+    }
+
     Ok(())
 }