--- conflicted
+++ resolved
@@ -5,11 +5,7 @@
 use crate::{
     Config, bail,
     channel::{Channel, ChannelAlias},
-<<<<<<< HEAD
-    config::ensure_midenup_home_exists,
-=======
     commands,
->>>>>>> 558793f6
     manifest::Manifest,
     utils,
     version::{Authority, GitTarget},
@@ -25,11 +21,7 @@
     channel: &Channel,
     local_manifest: &mut Manifest,
 ) -> anyhow::Result<()> {
-<<<<<<< HEAD
-    ensure_midenup_home_exists(config)?;
-=======
     commands::init(config)?;
->>>>>>> 558793f6
 
     let installed_toolchains_dir = config.midenup_home.join("toolchains");
     let toolchain_dir = installed_toolchains_dir.join(format!("{}", &channel.name));
