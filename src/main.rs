--- conflicted
+++ resolved
@@ -294,7 +294,7 @@
     /// Execute the requested subcommand
     fn execute(&self, config: &Config, local_manifest: &mut Manifest) -> anyhow::Result<()> {
         match &self {
-            Self::Init => commands::init(config, local_manifest),
+            Self::Init => commands::init(config),
             Self::Install { channel, .. } => {
                 let Some(channel) = config.manifest.get_channel(channel) else {
                     bail!("channel '{}' doesn't exist or is unavailable", channel);
@@ -391,48 +391,6 @@
             // Make sure we know the current toolchain so we can modify the PATH appropriately
             let toolchain = Toolchain::ensure_current_is_installed(&config, &mut local_manifest)?;
             // Extract the target binary to execute from argv[1]
-<<<<<<< HEAD
-            let subcommand = argv.get(1).ok_or(anyhow!(
-                "No arguments were passed to `miden`. To get a list of available commands, run:
-miden help"
-            ))?;
-            let subcommand = subcommand.to_str().expect("Invalid command name: {subcommand}");
-            // Make sure we know the current toolchain so we can modify the PATH appropriately
-            let toolchain = Toolchain::ensure_current_is_installed(&config, &mut local_manifest)?;
-
-            let (target_exe, prefix_args) = match subcommand {
-                "help" => {
-                    let available_components: String = toolchain
-                        .components
-                        .iter()
-                        .filter(|c| {
-                            let c = c.as_str();
-                            INSTALLABLE_COMPONENTS.contains(&c)
-                        })
-                        .map(|c| {
-                            let component_name = c.replace("miden-", "");
-                            format!("  {}\n", component_name.bold())
-                        })
-                        .collect();
-                    let help_message = format!(
-                        "The Miden toolchain porcelain
-
-{} {} <COMPONENT>
-
-Available components:
-{}
-
-Help:
-  help                   Print this help message
-  <COMPONENT> help       Print <COMPONENTS>'s help message
-",
-                        "Usage:".bold().underline(),
-                        "miden".bold(),
-                        available_components
-                    );
-                    println!("{help_message}");
-                    return Ok(());
-=======
             let subcommand = {
                 let subcommand = argv.get(1).ok_or(anyhow!(
                     "No arguments were passed to `miden`. To get a list of available commands, run:
@@ -447,7 +405,6 @@
                 Some(alias) => {
                     let (target_exe, prefix_args) = alias.get_command_exec();
                     (target_exe, prefix_args, true)
->>>>>>> 558793f6
                 },
                 None => {
                     if subcommand == "help" {
