{
  "manifest_version": "1.0",
  "date": 1745931671,
  "channels": [
    {
      "name": "0.14.0",
      "components": [{
          "name": "std",
          "repository_url": "https://github.com/0xMiden/miden-vm.git",
          "crate_name": "miden-stdlib",
          "revision": "d65b6b88ef0f2d1bde9afcdadb1e18b1afaebf77",
          "installed_library": "std.masp",
          "library_struct": "miden_stdlib::StdLibrary"
        },
        {
          "name": "base",
          "package": "miden-lib",
          "version": "0.7.0",
          "installed_library": "base.masp",
          "library_struct": "miden_lib::MidenLib"
        },
        {
          "name": "vm",
          "package": "miden-vm",
          "version": "0.13.0",
          "features": ["executable", "concurrent"],
          "installed_file": "miden"
<<<<<<< HEAD
=======
        },
        {
          "name": "client",
          "repository_url": "https://github.com/0xMiden/miden-client.git",
          "crate_name": "miden-client-cli",
          "revision": "83df2aa115b2617e211d1d929a1189ffabbd137b",
          "installed_executable": "miden-client"
>>>>>>> 7d7124fb
        }
      ]
    },
    {
      "name": "0.15.0",
      "components": [{
          "name": "std",
          "package": "miden-stdlib",
          "version": "0.15.0",
          "installed_library": "std.masp",
          "library_struct": "miden_stdlib::StdLibrary"
        },
        {
          "name": "vm",
          "package": "miden-vm",
          "version": "0.16.2",
          "features": ["executable", "concurrent"]
        }
      ]
    },
    {
      "name": "0.16.0",
      "components": [
        {
          "name": "std",
          "package": "miden-stdlib",
          "version": "0.16.0",
          "installed_library": "std.masp",
          "library_struct": "miden_stdlib::StdLibrary"
        },
        {
          "name": "base",
          "package": "miden-lib",
          "version": "0.10.0",
          "installed_library": "base.masp",
          "library_struct": "miden_lib::MidenLib"
        },
        {
          "name": "vm",
          "package": "miden-vm",
          "version": "0.16.2",
          "features": ["executable", "concurrent"]
        }
      ]
    }
  ]
}<|MERGE_RESOLUTION|>--- conflicted
+++ resolved
@@ -25,8 +25,6 @@
           "version": "0.13.0",
           "features": ["executable", "concurrent"],
           "installed_file": "miden"
-<<<<<<< HEAD
-=======
         },
         {
           "name": "client",
@@ -34,7 +32,6 @@
           "crate_name": "miden-client-cli",
           "revision": "83df2aa115b2617e211d1d929a1189ffabbd137b",
           "installed_executable": "miden-client"
->>>>>>> 7d7124fb
         }
       ]
     },
