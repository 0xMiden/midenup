--- conflicted
+++ resolved
@@ -30,9 +30,6 @@
           "crate_name": "miden-client-cli",
           "revision": "83df2aa115b2617e211d1d929a1189ffabbd137b",
           "installed_executable": "miden-client",
-<<<<<<< HEAD
-          "initialization": ["init"]
-=======
           "aliases": {
               "account": ["executable", "new-account"],
               "faucet": ["executable", "mint"],
@@ -40,8 +37,8 @@
               "call": ["executable", "call", "--show"],
               "send": ["executable", "send"],
               "simulate": ["executable", "exec"]
-           }
->>>>>>> 21fe4c6a
+          },
+          "initialization": ["init"]
         },
         {
           "name": "midenc",
@@ -85,11 +82,6 @@
         {
           "name": "client",
           "package": "miden-client-cli",
-<<<<<<< HEAD
-          "version": "0.10.0",
-          "installed_executable": "miden-client",
-          "initialization": ["init"]
-=======
           "version": "0.10.2",
           "installed_executable": "miden-client",
           "aliases": {
@@ -99,8 +91,8 @@
               "call": ["executable", "call", "--show"],
               "send": ["executable", "send"],
               "simulate": ["executable", "exec"]
-          }
->>>>>>> 21fe4c6a
+          },
+          "initialization": ["init"]
         },
         {
           "name": "midenc",
