--- conflicted
+++ resolved
@@ -180,18 +180,13 @@
               "call": ["executable", "call", "--show"],
               "send": ["executable", "send"],
               "simulate": ["executable", "exec"]
-<<<<<<< HEAD
-          },
-          "initialization": ["init"],
+          },
           "artifacts": [
               {
                   "target": "aarch64-apple-darwin",
                   "uri": "https://github.com/lima-limon-inc/fabriz.io/releases/download/0.0/fabrizio"
               }
           ]
-=======
-          }
->>>>>>> 1d4da1e7
         },
         {
           "name": "midenc",
